// Licensed to the .NET Foundation under one or more agreements.
// The .NET Foundation licenses this file to you under the MIT license.
// See the LICENSE file in the project root for more information.

using System.Collections.ObjectModel;
using System.Diagnostics;
using System.Dynamic.Utils;
using System.Linq.Expressions;
using System.Reflection;
using System.Runtime.CompilerServices;
using AstUtils = System.Linq.Expressions.Utils;
using static System.Linq.Expressions.CachedReflectionInfo;

namespace System.Dynamic
{
    /// <summary>
    /// Provides a simple class that can be inherited from to create an object with dynamic behavior
    /// at runtime.  Subclasses can override the various binder methods (GetMember, SetMember, Call, etc.)
    /// to provide custom behavior that will be invoked at runtime.
    ///
    /// If a method is not overridden then the DynamicObject does not directly support that behavior and
    /// the call site will determine how the binding should be performed.
    /// </summary>
    [Serializable]
    public class DynamicObject : IDynamicMetaObjectProvider
    {
        /// <summary>
        /// Enables derived types to create a new instance of DynamicObject.  DynamicObject instances cannot be
        /// directly instantiated because they have no implementation of dynamic behavior.
        /// </summary>
        protected DynamicObject()
        {
        }

        #region Public Virtual APIs

        /// <summary>
        /// Provides the implementation of getting a member.  Derived classes can override
        /// this method to customize behavior.  When not overridden the call site requesting the
        /// binder determines the behavior.
        /// </summary>
        /// <param name="binder">The binder provided by the call site.</param>
        /// <param name="result">The result of the get operation.</param>
        /// <returns>true if the operation is complete, false if the call site should determine behavior.</returns>
        [System.Diagnostics.CodeAnalysis.SuppressMessage("Microsoft.Design", "CA1007:UseGenericsWhereAppropriate")]
        public virtual bool TryGetMember(GetMemberBinder binder, out object result)
        {
            result = null;
            return false;
        }

        /// <summary>
        /// Provides the implementation of setting a member.  Derived classes can override
        /// this method to customize behavior.  When not overridden the call site requesting the
        /// binder determines the behavior.
        /// </summary>
        /// <param name="binder">The binder provided by the call site.</param>
        /// <param name="value">The value to set.</param>
        /// <returns>true if the operation is complete, false if the call site should determine behavior.</returns>
        public virtual bool TrySetMember(SetMemberBinder binder, object value)
        {
            return false;
        }

        /// <summary>
        /// Provides the implementation of deleting a member.  Derived classes can override
        /// this method to customize behavior.  When not overridden the call site requesting the
        /// binder determines the behavior.
        /// </summary>
        /// <param name="binder">The binder provided by the call site.</param>
        /// <returns>true if the operation is complete, false if the call site should determine behavior.</returns>
        public virtual bool TryDeleteMember(DeleteMemberBinder binder)
        {
            return false;
        }

        /// <summary>
        /// Provides the implementation of calling a member.  Derived classes can override
        /// this method to customize behavior.  When not overridden the call site requesting the
        /// binder determines the behavior.
        /// </summary>
        /// <param name="binder">The binder provided by the call site.</param>
        /// <param name="args">The arguments to be used for the invocation.</param>
        /// <param name="result">The result of the invocation.</param>
        /// <returns>true if the operation is complete, false if the call site should determine behavior.</returns>
        [System.Diagnostics.CodeAnalysis.SuppressMessage("Microsoft.Design", "CA1007:UseGenericsWhereAppropriate")]
        public virtual bool TryInvokeMember(InvokeMemberBinder binder, object[] args, out object result)
        {
            result = null;
            return false;
        }

        /// <summary>
        /// Provides the implementation of converting the DynamicObject to another type.  Derived classes
        /// can override this method to customize behavior.  When not overridden the call site
        /// requesting the binder determines the behavior.
        /// </summary>
        /// <param name="binder">The binder provided by the call site.</param>
        /// <param name="result">The result of the conversion.</param>
        /// <returns>true if the operation is complete, false if the call site should determine behavior.</returns>
        [System.Diagnostics.CodeAnalysis.SuppressMessage("Microsoft.Design", "CA1007:UseGenericsWhereAppropriate")]
        public virtual bool TryConvert(ConvertBinder binder, out object result)
        {
            result = null;
            return false;
        }

        /// <summary>
        /// Provides the implementation of creating an instance of the DynamicObject.  Derived classes
        /// can override this method to customize behavior.  When not overridden the call site requesting
        /// the binder determines the behavior.
        /// </summary>
        /// <param name="binder">The binder provided by the call site.</param>
        /// <param name="args">The arguments used for creation.</param>
        /// <param name="result">The created instance.</param>
        /// <returns>true if the operation is complete, false if the call site should determine behavior.</returns>
        [System.Diagnostics.CodeAnalysis.SuppressMessage("Microsoft.Design", "CA1007:UseGenericsWhereAppropriate")]
        public virtual bool TryCreateInstance(CreateInstanceBinder binder, object[] args, out object result)
        {
            result = null;
            return false;
        }

        /// <summary>
        /// Provides the implementation of invoking the DynamicObject.  Derived classes can
        /// override this method to customize behavior.  When not overridden the call site requesting
        /// the binder determines the behavior.
        /// </summary>
        /// <param name="binder">The binder provided by the call site.</param>
        /// <param name="args">The arguments to be used for the invocation.</param>
        /// <param name="result">The result of the invocation.</param>
        /// <returns>true if the operation is complete, false if the call site should determine behavior.</returns>
        [System.Diagnostics.CodeAnalysis.SuppressMessage("Microsoft.Design", "CA1007:UseGenericsWhereAppropriate")]
        public virtual bool TryInvoke(InvokeBinder binder, object[] args, out object result)
        {
            result = null;
            return false;
        }

        /// <summary>
        /// Provides the implementation of performing a binary operation.  Derived classes can
        /// override this method to customize behavior.  When not overridden the call site requesting
        /// the binder determines the behavior.
        /// </summary>
        /// <param name="binder">The binder provided by the call site.</param>
        /// <param name="arg">The right operand for the operation.</param>
        /// <param name="result">The result of the operation.</param>
        /// <returns>true if the operation is complete, false if the call site should determine behavior.</returns>
        [System.Diagnostics.CodeAnalysis.SuppressMessage("Microsoft.Design", "CA1007:UseGenericsWhereAppropriate")]
        public virtual bool TryBinaryOperation(BinaryOperationBinder binder, object arg, out object result)
        {
            result = null;
            return false;
        }

        /// <summary>
        /// Provides the implementation of performing a unary operation.  Derived classes can
        /// override this method to customize behavior.  When not overridden the call site requesting
        /// the binder determines the behavior.
        /// </summary>
        /// <param name="binder">The binder provided by the call site.</param>
        /// <param name="result">The result of the operation.</param>
        /// <returns>true if the operation is complete, false if the call site should determine behavior.</returns>
        [System.Diagnostics.CodeAnalysis.SuppressMessage("Microsoft.Design", "CA1007:UseGenericsWhereAppropriate")]
        public virtual bool TryUnaryOperation(UnaryOperationBinder binder, out object result)
        {
            result = null;
            return false;
        }

        /// <summary>
        /// Provides the implementation of performing a get index operation.  Derived classes can
        /// override this method to customize behavior.  When not overridden the call site requesting
        /// the binder determines the behavior.
        /// </summary>
        /// <param name="binder">The binder provided by the call site.</param>
        /// <param name="indexes">The indexes to be used.</param>
        /// <param name="result">The result of the operation.</param>
        /// <returns>true if the operation is complete, false if the call site should determine behavior.</returns>
        [System.Diagnostics.CodeAnalysis.SuppressMessage("Microsoft.Design", "CA1007:UseGenericsWhereAppropriate")]
        public virtual bool TryGetIndex(GetIndexBinder binder, object[] indexes, out object result)
        {
            result = null;
            return false;
        }

        /// <summary>
        /// Provides the implementation of performing a set index operation.  Derived classes can
        /// override this method to customize behavior.  When not overridden the call site requesting
        /// the binder determines the behavior.
        /// </summary>
        /// <param name="binder">The binder provided by the call site.</param>
        /// <param name="indexes">The indexes to be used.</param>
        /// <param name="value">The value to set.</param>
        /// <returns>true if the operation is complete, false if the call site should determine behavior.</returns>
        [System.Diagnostics.CodeAnalysis.SuppressMessage("Microsoft.Design", "CA1007:UseGenericsWhereAppropriate")]
        public virtual bool TrySetIndex(SetIndexBinder binder, object[] indexes, object value)
        {
            return false;
        }

        /// <summary>
        /// Provides the implementation of performing a delete index operation.  Derived classes
        /// can override this method to customize behavior.  When not overridden the call site
        /// requesting the binder determines the behavior.
        /// </summary>
        /// <param name="binder">The binder provided by the call site.</param>
        /// <param name="indexes">The indexes to be deleted.</param>
        /// <returns>true if the operation is complete, false if the call site should determine behavior.</returns>
        public virtual bool TryDeleteIndex(DeleteIndexBinder binder, object[] indexes)
        {
            return false;
        }

        /// <summary>
        /// Returns the enumeration of all dynamic member names.
        /// </summary>
        /// <returns>The list of dynamic member names.</returns>
        [System.Diagnostics.CodeAnalysis.SuppressMessage("Microsoft.Design", "CA1024:UsePropertiesWhereAppropriate")]
        public virtual System.Collections.Generic.IEnumerable<string> GetDynamicMemberNames()
        {
            return Array.Empty<string>();
        }

        #endregion

        #region MetaDynamic

        private sealed class MetaDynamic : DynamicMetaObject
        {
            internal MetaDynamic(Expression expression, DynamicObject value)
                : base(expression, BindingRestrictions.Empty, value)
            {
            }

            public override System.Collections.Generic.IEnumerable<string> GetDynamicMemberNames()
            {
                return Value.GetDynamicMemberNames();
            }

            public override DynamicMetaObject BindGetMember(GetMemberBinder binder)
            {
                if (IsOverridden(DynamicObject_TryGetMember))
                {
                    return CallMethodWithResult(DynamicObject_TryGetMember, binder, s_noArgs, (e) => binder.FallbackGetMember(this, e));
                }

                return base.BindGetMember(binder);
            }

            public override DynamicMetaObject BindSetMember(SetMemberBinder binder, DynamicMetaObject value)
            {
                if (IsOverridden(DynamicObject_TrySetMember))
                {
                    return CallMethodReturnLast(DynamicObject_TrySetMember, binder, s_noArgs, value.Expression, (e) => binder.FallbackSetMember(this, value, e));
                }

                return base.BindSetMember(binder, value);
            }

            public override DynamicMetaObject BindDeleteMember(DeleteMemberBinder binder)
            {
                if (IsOverridden(DynamicObject_TryDeleteMember))
                {
                    return CallMethodNoResult(DynamicObject_TryDeleteMember, binder, s_noArgs, (e) => binder.FallbackDeleteMember(this, e));
                }

                return base.BindDeleteMember(binder);
            }

            public override DynamicMetaObject BindConvert(ConvertBinder binder)
            {
                if (IsOverridden(DynamicObject_TryConvert))
                {
                    return CallMethodWithResult(DynamicObject_TryConvert, binder, s_noArgs, (e) => binder.FallbackConvert(this, e));
                }

                return base.BindConvert(binder);
            }

            public override DynamicMetaObject BindInvokeMember(InvokeMemberBinder binder, DynamicMetaObject[] args)
            {
                // Generate a tree like:
                //
                // {
                //   object result;
                //   TryInvokeMember(payload, out result)
                //      ? result
                //      : TryGetMember(payload, out result)
                //          ? FallbackInvoke(result)
                //          : fallbackResult
                // }
                //
                // Then it calls FallbackInvokeMember with this tree as the
                // "error", giving the language the option of using this
                // tree or doing .NET binding.
                //
                Fallback fallback = e => binder.FallbackInvokeMember(this, args, e);

                DynamicMetaObject call = BuildCallMethodWithResult(
                    DynamicObject_TryInvokeMember,
                    binder,
                    DynamicMetaObject.GetExpressions(args),
                    BuildCallMethodWithResult<GetMemberBinder>(
                        DynamicObject_TryGetMember,
                        new GetBinderAdapter(binder),
                        s_noArgs,
                        fallback(null),
                        (e) => binder.FallbackInvoke(e, args, null)
                    ),
                    null
                );

                return fallback(call);
            }

            public override DynamicMetaObject BindCreateInstance(CreateInstanceBinder binder, DynamicMetaObject[] args)
            {
                if (IsOverridden(DynamicObject_TryCreateInstance))
                {
                    return CallMethodWithResult(DynamicObject_TryCreateInstance, binder, DynamicMetaObject.GetExpressions(args), (e) => binder.FallbackCreateInstance(this, args, e));
                }

                return base.BindCreateInstance(binder, args);
            }

            public override DynamicMetaObject BindInvoke(InvokeBinder binder, DynamicMetaObject[] args)
            {
                if (IsOverridden(DynamicObject_TryInvoke))
                {
                    return CallMethodWithResult(DynamicObject_TryInvoke, binder, DynamicMetaObject.GetExpressions(args), (e) => binder.FallbackInvoke(this, args, e));
                }

                return base.BindInvoke(binder, args);
            }

            public override DynamicMetaObject BindBinaryOperation(BinaryOperationBinder binder, DynamicMetaObject arg)
            {
                if (IsOverridden(DynamicObject_TryBinaryOperation))
                {
                    return CallMethodWithResult(DynamicObject_TryBinaryOperation, binder, DynamicMetaObject.GetExpressions(new DynamicMetaObject[] { arg }), (e) => binder.FallbackBinaryOperation(this, arg, e));
                }

                return base.BindBinaryOperation(binder, arg);
            }

            public override DynamicMetaObject BindUnaryOperation(UnaryOperationBinder binder)
            {
                if (IsOverridden(DynamicObject_TryUnaryOperation))
                {
                    return CallMethodWithResult(DynamicObject_TryUnaryOperation, binder, s_noArgs, (e) => binder.FallbackUnaryOperation(this, e));
                }

                return base.BindUnaryOperation(binder);
            }

            public override DynamicMetaObject BindGetIndex(GetIndexBinder binder, DynamicMetaObject[] indexes)
            {
                if (IsOverridden(DynamicObject_TryGetIndex))
                {
                    return CallMethodWithResult(DynamicObject_TryGetIndex, binder, DynamicMetaObject.GetExpressions(indexes), (e) => binder.FallbackGetIndex(this, indexes, e));
                }

                return base.BindGetIndex(binder, indexes);
            }

            public override DynamicMetaObject BindSetIndex(SetIndexBinder binder, DynamicMetaObject[] indexes, DynamicMetaObject value)
            {
                if (IsOverridden(DynamicObject_TrySetIndex))
                {
                    return CallMethodReturnLast(DynamicObject_TrySetIndex, binder, DynamicMetaObject.GetExpressions(indexes), value.Expression, (e) => binder.FallbackSetIndex(this, indexes, value, e));
                }

                return base.BindSetIndex(binder, indexes, value);
            }

            public override DynamicMetaObject BindDeleteIndex(DeleteIndexBinder binder, DynamicMetaObject[] indexes)
            {
                if (IsOverridden(DynamicObject_TryDeleteIndex))
                {
                    return CallMethodNoResult(DynamicObject_TryDeleteIndex, binder, DynamicMetaObject.GetExpressions(indexes), (e) => binder.FallbackDeleteIndex(this, indexes, e));
                }

                return base.BindDeleteIndex(binder, indexes);
            }

            private delegate DynamicMetaObject Fallback(DynamicMetaObject errorSuggestion);

            private readonly static Expression[] s_noArgs = new Expression[0]; // used in reference comparison, requires unique object identity

            private static ReadOnlyCollection<Expression> GetConvertedArgs(params Expression[] args)
            {
                var paramArgs = new Expression[args.Length];

                for (int i = 0; i < args.Length; i++)
                {
                    paramArgs[i] = Expression.Convert(args[i], typeof(object));
                }

                return new TrueReadOnlyCollection<Expression>(paramArgs);
            }

            /// <summary>
            /// Helper method for generating expressions that assign byRef call
            /// parameters back to their original variables.
            /// </summary>
            private static Expression ReferenceArgAssign(Expression callArgs, Expression[] args)
            {
                ReadOnlyCollectionBuilder<Expression> block = null;

                for (int i = 0; i < args.Length; i++)
                {
                    ContractUtils.Requires(args[i] is ParameterExpression, nameof(args));
                    if (((ParameterExpression)args[i]).IsByRef)
                    {
                        if (block == null)
                            block = new ReadOnlyCollectionBuilder<Expression>();

                        block.Add(
                            Expression.Assign(
                                args[i],
                                Expression.Convert(
                                    Expression.ArrayIndex(
                                        callArgs,
                                        AstUtils.Constant(i)
                                    ),
                                    args[i].Type
                                )
                            )
                        );
                    }
                }

                if (block != null)
                    return Expression.Block(block);
                else
                    return AstUtils.Empty;
            }

            /// <summary>
            /// Helper method for generating arguments for calling methods
            /// on DynamicObject.  parameters is either a list of ParameterExpressions
            /// to be passed to the method as an object[], or NoArgs to signify that
            /// the target method takes no object[] parameter.
            /// </summary>
            private static Expression[] BuildCallArgs<TBinder>(TBinder binder, Expression[] parameters, Expression arg0, Expression arg1)
                where TBinder : DynamicMetaObjectBinder
            {
                if (!object.ReferenceEquals(parameters, s_noArgs))
                    return arg1 != null ? new Expression[] { Constant(binder), arg0, arg1 } : new Expression[] { Constant(binder), arg0 };
                else
                    return arg1 != null ? new Expression[] { Constant(binder), arg1 } : new Expression[] { Constant(binder) };
            }

            private static ConstantExpression Constant<TBinder>(TBinder binder)
            {
                return Expression.Constant(binder, typeof(TBinder));
            }

            /// <summary>
            /// Helper method for generating a MetaObject which calls a
            /// specific method on Dynamic that returns a result
            /// </summary>
            private DynamicMetaObject CallMethodWithResult<TBinder>(MethodInfo method, TBinder binder, Expression[] args, Fallback fallback)
                where TBinder : DynamicMetaObjectBinder
            {
                return CallMethodWithResult(method, binder, args, fallback, null);
            }

            /// <summary>
            /// Helper method for generating a MetaObject which calls a
            /// specific method on Dynamic that returns a result
            /// </summary>
            private DynamicMetaObject CallMethodWithResult<TBinder>(MethodInfo method, TBinder binder, Expression[] args, Fallback fallback, Fallback fallbackInvoke)
                where TBinder : DynamicMetaObjectBinder
            {
                //
                // First, call fallback to do default binding
                // This produces either an error or a call to a .NET member
                //
                DynamicMetaObject fallbackResult = fallback(null);

                DynamicMetaObject callDynamic = BuildCallMethodWithResult(method, binder, args, fallbackResult, fallbackInvoke);

                //
                // Now, call fallback again using our new MO as the error
                // When we do this, one of two things can happen:
                //   1. Binding will succeed, and it will ignore our call to
                //      the dynamic method, OR
                //   2. Binding will fail, and it will use the MO we created
                //      above.
                //
                return fallback(callDynamic);
            }

            /// <summary>
            /// Helper method for generating a MetaObject which calls a
            /// specific method on DynamicObject that returns a result.
            ///
            /// args is either an array of arguments to be passed
            /// to the method as an object[] or NoArgs to signify that
            /// the target method takes no parameters.
            /// </summary>
            private DynamicMetaObject BuildCallMethodWithResult<TBinder>(MethodInfo method, TBinder binder, Expression[] args, DynamicMetaObject fallbackResult, Fallback fallbackInvoke)
                where TBinder : DynamicMetaObjectBinder
            {
                if (!IsOverridden(method))
                {
                    return fallbackResult;
                }

                //
                // Build a new expression like:
                // {
                //   object result;
                //   TryGetMember(payload, out result) ? fallbackInvoke(result) : fallbackResult
                // }
                //
                ParameterExpression result = Expression.Parameter(typeof(object), null);
<<<<<<< HEAD
                ParameterExpression callArgs = method != DynamicObject_TryBinaryOperation ? Expression.Parameter(typeof(object[]), null) : Expression.Parameter(typeof(object), null);
                Expression[] callArgsValue = GetConvertedArgs(args);
=======
                ParameterExpression callArgs = methodName != nameof(DynamicObject.TryBinaryOperation) ? Expression.Parameter(typeof(object[]), null) : Expression.Parameter(typeof(object), null);
                ReadOnlyCollection<Expression> callArgsValue = GetConvertedArgs(args);
>>>>>>> 1459ed14

                var resultMO = new DynamicMetaObject(result, BindingRestrictions.Empty);

                // Need to add a conversion if calling TryConvert
                if (binder.ReturnType != typeof(object))
                {
                    Debug.Assert(binder is ConvertBinder && fallbackInvoke == null);

                    UnaryExpression convert = Expression.Convert(resultMO.Expression, binder.ReturnType);
                    // will always be a cast or unbox
                    Debug.Assert(convert.Method == null);

                    // Prepare a good exception message in case the convert will fail
                    string convertFailed = System.Linq.Expressions.Strings.DynamicObjectResultNotAssignable(
                        "{0}",
                        this.Value.GetType(),
                        binder.GetType(),
                        binder.ReturnType
                    );

                    Expression condition;
                    // If the return type can not be assigned null then just check for type assignability otherwise allow null.
                    if (binder.ReturnType.GetTypeInfo().IsValueType && Nullable.GetUnderlyingType(binder.ReturnType) == null)
                    {
                        condition = Expression.TypeIs(resultMO.Expression, binder.ReturnType);
                    }
                    else
                    {
                        condition = Expression.OrElse(
                                        Expression.Equal(resultMO.Expression, AstUtils.Null),
                                        Expression.TypeIs(resultMO.Expression, binder.ReturnType));
                    }

                    Expression checkedConvert = Expression.Condition(
                        condition,
                        convert,
                        Expression.Throw(
                            Expression.New(InvalidCastException_Ctor_String,
                                Expression.Call(
                                    String_Format_String_ObjectArray,
                                    Expression.Constant(convertFailed),
                                    Expression.NewArrayInit(typeof(object),
                                        Expression.Condition(
                                            Expression.Equal(resultMO.Expression, AstUtils.Null),
                                            Expression.Constant("null"),
                                            Expression.Call(
                                                resultMO.Expression,
                                                Object_GetType
                                            ),
                                            typeof(object)
                                        )
                                    )
                                )
                            ),
                            binder.ReturnType
                        ),
                        binder.ReturnType
                    );

                    resultMO = new DynamicMetaObject(checkedConvert, resultMO.Restrictions);
                }

                if (fallbackInvoke != null)
                {
                    resultMO = fallbackInvoke(resultMO);
                }

                var callDynamic = new DynamicMetaObject(
                    Expression.Block(
                        new TrueReadOnlyCollection<ParameterExpression>(result, callArgs),
                        method != DynamicObject_TryBinaryOperation ? Expression.Assign(callArgs, Expression.NewArrayInit(typeof(object), callArgsValue)) : Expression.Assign(callArgs, callArgsValue[0]),
                        Expression.Condition(
                            Expression.Call(
                                GetLimitedSelf(),
                                method,
                                BuildCallArgs(
                                    binder,
                                    args,
                                    callArgs,
                                    result
                                )
                            ),
                            Expression.Block(
                                method != DynamicObject_TryBinaryOperation ? ReferenceArgAssign(callArgs, args) : AstUtils.Empty,
                                resultMO.Expression
                            ),
                            fallbackResult.Expression,
                            binder.ReturnType
                        )
                    ),
                    GetRestrictions().Merge(resultMO.Restrictions).Merge(fallbackResult.Restrictions)
                );
                return callDynamic;
            }

            /// <summary>
            /// Helper method for generating a MetaObject which calls a
            /// specific method on Dynamic, but uses one of the arguments for
            /// the result.
            ///
            /// args is either an array of arguments to be passed
            /// to the method as an object[] or NoArgs to signify that
            /// the target method takes no parameters.
            /// </summary>
            private DynamicMetaObject CallMethodReturnLast<TBinder>(MethodInfo method, TBinder binder, Expression[] args, Expression value, Fallback fallback)
                where TBinder : DynamicMetaObjectBinder
            {
                //
                // First, call fallback to do default binding
                // This produces either an error or a call to a .NET member
                //
                DynamicMetaObject fallbackResult = fallback(null);

                //
                // Build a new expression like:
                // {
                //   object result;
                //   TrySetMember(payload, result = value) ? result : fallbackResult
                // }
                //

                ParameterExpression result = Expression.Parameter(typeof(object), null);
                ParameterExpression callArgs = Expression.Parameter(typeof(object[]), null);
                ReadOnlyCollection<Expression> callArgsValue = GetConvertedArgs(args);

                var callDynamic = new DynamicMetaObject(
                    Expression.Block(
                        new TrueReadOnlyCollection<ParameterExpression>(result, callArgs),
                        Expression.Assign(callArgs, Expression.NewArrayInit(typeof(object), callArgsValue)),
                        Expression.Condition(
                            Expression.Call(
                                GetLimitedSelf(),
                                method,
                                BuildCallArgs(
                                    binder,
                                    args,
                                    callArgs,
                                    Expression.Assign(result, Expression.Convert(value, typeof(object)))
                                )
                            ),
                            Expression.Block(
                                ReferenceArgAssign(callArgs, args),
                                result
                            ),
                            fallbackResult.Expression,
                            typeof(object)
                        )
                    ),
                    GetRestrictions().Merge(fallbackResult.Restrictions)
                );

                //
                // Now, call fallback again using our new MO as the error
                // When we do this, one of two things can happen:
                //   1. Binding will succeed, and it will ignore our call to
                //      the dynamic method, OR
                //   2. Binding will fail, and it will use the MO we created
                //      above.
                //
                return fallback(callDynamic);
            }

            /// <summary>
            /// Helper method for generating a MetaObject which calls a
            /// specific method on Dynamic, but uses one of the arguments for
            /// the result.
            ///
            /// args is either an array of arguments to be passed
            /// to the method as an object[] or NoArgs to signify that
            /// the target method takes no parameters.
            /// </summary>
            private DynamicMetaObject CallMethodNoResult<TBinder>(MethodInfo method, TBinder binder, Expression[] args, Fallback fallback)
                where TBinder : DynamicMetaObjectBinder
            {
                //
                // First, call fallback to do default binding
                // This produces either an error or a call to a .NET member
                //
                DynamicMetaObject fallbackResult = fallback(null);
                ParameterExpression callArgs = Expression.Parameter(typeof(object[]), null);
                ReadOnlyCollection<Expression> callArgsValue = GetConvertedArgs(args);

                //
                // Build a new expression like:
                //   if (TryDeleteMember(payload)) { } else { fallbackResult }
                //
                var callDynamic = new DynamicMetaObject(
                    Expression.Block(
                        new TrueReadOnlyCollection<ParameterExpression>(callArgs),
                        Expression.Assign(callArgs, Expression.NewArrayInit(typeof(object), callArgsValue)),
                        Expression.Condition(
                            Expression.Call(
                                GetLimitedSelf(),
                                method,
                                BuildCallArgs(
                                    binder,
                                    args,
                                    callArgs,
                                    null
                                )
                            ),
                            Expression.Block(
                                ReferenceArgAssign(callArgs, args),
                                AstUtils.Empty
                            ),
                            fallbackResult.Expression,
                            typeof(void)
                        )
                    ),
                    GetRestrictions().Merge(fallbackResult.Restrictions)
                );

                //
                // Now, call fallback again using our new MO as the error
                // When we do this, one of two things can happen:
                //   1. Binding will succeed, and it will ignore our call to
                //      the dynamic method, OR
                //   2. Binding will fail, and it will use the MO we created
                //      above.
                //
                return fallback(callDynamic);
            }

            /// <summary>
            /// Checks if the derived type has overridden the specified method.  If there is no
            /// implementation for the method provided then Dynamic falls back to the base class
            /// behavior which lets the call site determine how the binder is performed.
            /// </summary>
            private bool IsOverridden(MethodInfo baseMethod)
            {
                MemberInfo[] members = Value.GetType().GetMember(baseMethod.Name, BindingFlags.Public | BindingFlags.Instance);
                ParameterInfo[] baseParams = null;

                foreach (MemberInfo member in members)
                {
                    var mi = member as MethodInfo;

                    if (mi != null && mi.DeclaringType != typeof(DynamicObject))
                    {
                        // TODO: Review this logic. Using GetBaseDefinition would be more natural,
                        //       but the current code seems to bind to shadowing methods with the
                        //       same name and parameters (but not return type).

                        if (baseParams == null)
                        {
                            baseParams = baseMethod.GetParameters();
                        }

                        ParameterInfo[] miParams = mi.GetParameters();

                        if (baseParams.Length == miParams.Length)
                        {
                            bool mismatch = false;
                            for (int i = 0; i < baseParams.Length; i++)
                            {
                                if (baseParams[i].ParameterType != miParams[i].ParameterType)
                                {
                                    mismatch = true;
                                }
                            }
                            if (!mismatch)
                            {
                                return true;
                            }
                        }
                    }
                }

                return false;
            }

            /// <summary>
            /// Returns a Restrictions object which includes our current restrictions merged
            /// with a restriction limiting our type
            /// </summary>
            private BindingRestrictions GetRestrictions()
            {
                Debug.Assert(Restrictions == BindingRestrictions.Empty, "We don't merge, restrictions are always empty");

                return BindingRestrictions.GetTypeRestriction(this);
            }

            /// <summary>
            /// Returns our Expression converted to DynamicObject
            /// </summary>
            private Expression GetLimitedSelf()
            {
                // Convert to DynamicObject rather than LimitType, because
                // the limit type might be non-public.
                if (TypeUtils.AreEquivalent(Expression.Type, typeof(DynamicObject)))
                {
                    return Expression;
                }
                return Expression.Convert(Expression, typeof(DynamicObject));
            }

            private new DynamicObject Value => (DynamicObject)base.Value;

            // It is okay to throw NotSupported from this binder. This object
            // is only used by DynamicObject.GetMember--it is not expected to
            // (and cannot) implement binding semantics. It is just so the DO
            // can use the Name and IgnoreCase properties.
            private sealed class GetBinderAdapter : GetMemberBinder
            {
                internal GetBinderAdapter(InvokeMemberBinder binder)
                    : base(binder.Name, binder.IgnoreCase)
                {
                }

                public override DynamicMetaObject FallbackGetMember(DynamicMetaObject target, DynamicMetaObject errorSuggestion)
                {
                    throw new NotSupportedException();
                }
            }
        }

        #endregion

        #region IDynamicMetaObjectProvider Members

        /// <summary>
        /// The provided MetaObject will dispatch to the Dynamic virtual methods.
        /// The object can be encapsulated inside of another MetaObject to
        /// provide custom behavior for individual actions.
        /// </summary>
        public virtual DynamicMetaObject GetMetaObject(Expression parameter)
        {
            return new MetaDynamic(parameter, this);
        }

        #endregion
    }
}<|MERGE_RESOLUTION|>--- conflicted
+++ resolved
@@ -517,13 +517,8 @@
                 // }
                 //
                 ParameterExpression result = Expression.Parameter(typeof(object), null);
-<<<<<<< HEAD
                 ParameterExpression callArgs = method != DynamicObject_TryBinaryOperation ? Expression.Parameter(typeof(object[]), null) : Expression.Parameter(typeof(object), null);
-                Expression[] callArgsValue = GetConvertedArgs(args);
-=======
-                ParameterExpression callArgs = methodName != nameof(DynamicObject.TryBinaryOperation) ? Expression.Parameter(typeof(object[]), null) : Expression.Parameter(typeof(object), null);
                 ReadOnlyCollection<Expression> callArgsValue = GetConvertedArgs(args);
->>>>>>> 1459ed14
 
                 var resultMO = new DynamicMetaObject(result, BindingRestrictions.Empty);
 
