﻿// Licensed to the .NET Foundation under one or more agreements.
// The .NET Foundation licenses this file to you under the MIT license.

using System.Collections.Generic;
using System.Diagnostics;
using System.Diagnostics.CodeAnalysis;
using System.Net.Http.Headers;
using System.Net.Quic;
using System.Net.Security;
using System.Runtime.ExceptionServices;
using System.Runtime.Versioning;
using System.Threading;
using System.Threading.Tasks;

namespace System.Net.Http
{
    internal sealed partial class HttpConnectionPool
    {
        /// <summary>
        /// If <see cref="_altSvcBlocklist"/> exceeds this size, Alt-Svc will be disabled entirely for <see cref="AltSvcBlocklistTimeoutInMilliseconds"/> milliseconds.
        /// This is to prevent a failing server from bloating the dictionary beyond a reasonable value.
        /// </summary>
        private const int MaxAltSvcIgnoreListSize = 8;

        /// <summary>The time, in milliseconds, that an authority should remain in <see cref="_altSvcBlocklist"/>.</summary>
        private const int AltSvcBlocklistTimeoutInMilliseconds = 10 * 60 * 1000;

        [SupportedOSPlatformGuard("linux")]
        [SupportedOSPlatformGuard("macOS")]
        [SupportedOSPlatformGuard("windows")]
        internal static bool IsHttp3Supported() => (OperatingSystem.IsLinux() && !OperatingSystem.IsAndroid()) || OperatingSystem.IsWindows() || OperatingSystem.IsMacOS();

        /// <summary>List of available HTTP/3 connections stored in the pool.</summary>
        private List<Http3Connection>? _availableHttp3Connections;
        /// <summary>The number of HTTP/3 connections associated with the pool, including in use, available, and pending.</summary>
        private int _associatedHttp3ConnectionCount;
        /// <summary>Indicates whether an HTTP/3 connection is in the process of being established.</summary>
        private bool _pendingHttp3Connection;
        /// <summary>Queue of requests waiting for an HTTP/3 connection.</summary>
        private RequestQueue<Http3Connection?> _http3RequestQueue;

        private bool _http3Enabled;
        internal readonly byte[]? _http3EncodedAuthorityHostHeader;

        /// <summary>Initially set to null, this can be set to enable HTTP/3 based on Alt-Svc.</summary>
        private volatile HttpAuthority? _http3Authority;

        /// <summary>A timer to expire <see cref="_http3Authority"/> and return the pool to <see cref="_originAuthority"/>. Initialized on first use.</summary>
        private Timer? _authorityExpireTimer;

        /// <summary>If true, the <see cref="_http3Authority"/> will persist across a network change. If false, it will be reset to <see cref="_originAuthority"/>.</summary>
        private bool _persistAuthority;

        /// <summary>
        /// When an Alt-Svc authority fails due to 421 Misdirected Request, it is placed in the blocklist to be ignored
        /// for <see cref="AltSvcBlocklistTimeoutInMilliseconds"/> milliseconds. Initialized on first use.
        /// </summary>
        private volatile Dictionary<HttpAuthority, Exception?>? _altSvcBlocklist;
        private CancellationTokenSource? _altSvcBlocklistTimerCancellation;
        private volatile bool _altSvcEnabled = true;

        private bool EnableMultipleHttp3Connections => _poolManager.Settings.EnableMultipleHttp3Connections;

        // Returns null if HTTP3 cannot be used.
        [SupportedOSPlatform("windows")]
        [SupportedOSPlatform("linux")]
        [SupportedOSPlatform("macos")]
        private async ValueTask<HttpResponseMessage?> TrySendUsingHttp3Async(HttpRequestMessage request, CancellationToken cancellationToken)
        {
            Debug.Assert(IsHttp3Supported());

            Debug.Assert(_kind == HttpConnectionKind.Https);
            Debug.Assert(_http3Enabled);

            // Loop in case we get a 421 and need to send the request to a different authority.
            while (true)
            {
                HttpConnectionWaiter<Http3Connection?>? http3ConnectionWaiter = null;
                try
                {
                    if (!TryGetHttp3Authority(request, out HttpAuthority? authority, out Exception? reasonException))
                    {
                        if (reasonException is null)
                        {
                            return null;
                        }
                        ThrowGetVersionException(request, 3, reasonException);
                    }

<<<<<<< HEAD
                    WaitForHttp3ConnectionActivity waitForConnectionActivity = new WaitForHttp3ConnectionActivity(Settings._metrics!, authority);
=======
                    long queueStartingTimestamp = HttpTelemetry.Log.IsEnabled() || (GlobalHttpSettings.MetricsHandler.IsGloballyEnabled && Settings._metrics!.RequestsQueueDuration.Enabled)
                        ? Stopwatch.GetTimestamp()
                        : 0;
                    Activity? waitForConnectionActivity = ConnectionSetupDistributedTracing.StartWaitForConnectionActivity(authority);
>>>>>>> 78016944

                    if (!TryGetPooledHttp3Connection(request, out Http3Connection? connection, out http3ConnectionWaiter, out bool streamAvailable))
                    {
                        waitForConnectionActivity.Start();
                        try
                        {
                            connection = await http3ConnectionWaiter.WaitWithCancellationAsync(cancellationToken).ConfigureAwait(false);
                        }
                        catch (Exception ex)
                        {
                            waitForConnectionActivity.Stop(request, this, ex);
                            throw;
                        }
                    }

                    // Request cannot be sent over H/3 connection, try downgrade or report failure.
                    // Note that if there's an H/3 suitable origin authority but is unavailable or blocked via Alt-Svc, exception is thrown instead.
                    if (connection is null)
                    {
                        return null;
                    }

                    HttpResponseMessage response = await connection.SendAsync(request, waitForConnectionActivity, streamAvailable, cancellationToken).ConfigureAwait(false);

                    // If an Alt-Svc authority returns 421, it means it can't actually handle the request.
                    // An authority is supposed to be able to handle ALL requests to the origin, so this is a server bug.
                    // In this case, we blocklist the authority and retry the request at the origin.
                    if (response.StatusCode == HttpStatusCode.MisdirectedRequest && connection.Authority != _originAuthority)
                    {
                        response.Dispose();
                        BlocklistAuthority(connection.Authority);
                        continue;
                    }

                    return response;
                }
                finally
                {
                    http3ConnectionWaiter?.SetTimeoutToPendingConnectionAttempt(this, cancellationToken.IsCancellationRequested);
                }
            }
        }

        [SupportedOSPlatform("windows")]
        [SupportedOSPlatform("linux")]
        [SupportedOSPlatform("macos")]
        private bool TryGetPooledHttp3Connection(HttpRequestMessage request, [NotNullWhen(true)] out Http3Connection? connection, [NotNullWhen(false)] out HttpConnectionWaiter<Http3Connection?>? waiter, out bool streamAvailable)
        {
            Debug.Assert(IsHttp3Supported());

            // Look for a usable connection.
            while (true)
            {
                lock (SyncObj)
                {
                    int availableConnectionCount = _availableHttp3Connections?.Count ?? 0;
                    if (availableConnectionCount > 0)
                    {
                        // We have a connection that we can attempt to use.
                        // Validate it below outside the lock, to avoid doing expensive operations while holding the lock.
                        connection = _availableHttp3Connections![availableConnectionCount - 1];
                    }
                    else
                    {
                        // No available connections. Add to the request queue.
                        waiter = _http3RequestQueue.EnqueueRequest(request);

                        CheckForHttp3ConnectionInjection();

                        // There were no available connections. This request has been added to the request queue.
                        if (NetEventSource.Log.IsEnabled()) Trace($"No available HTTP/3 connections; request queued.");
                        connection = null;
                        streamAvailable = false;
                        return false;
                    }
                }

                if (CheckExpirationOnGet(connection))
                {
                    if (NetEventSource.Log.IsEnabled()) connection.Trace("Found expired HTTP/3 connection in pool.");

                    InvalidateHttp3Connection(connection);
                    continue;
                }

                streamAvailable = connection.TryReserveStream();

                // Disable and remove the connection from the pool only if we can open another.
                // If we have only single connection, use the underlying QuicConnection mechanism to wait for available streams.
                if (!streamAvailable && EnableMultipleHttp3Connections)
                {
                    if (NetEventSource.Log.IsEnabled()) connection.Trace("Found HTTP/3 connection in pool without available streams.");

                    bool found = false;
                    lock (SyncObj)
                    {
                        int index = _availableHttp3Connections.IndexOf(connection);
                        if (index != -1)
                        {
                            found = true;
                            _availableHttp3Connections.RemoveAt(index);
                        }
                    }

                    // If we didn't find the connection, then someone beat us to removing it (or it shut down)
                    if (found)
                    {
                        DisableHttp3Connection(connection);
                    }
                    continue;
                }

                if (NetEventSource.Log.IsEnabled()) connection.Trace("Found usable HTTP/3 connection in pool.");
                waiter = null;
                return true;
            }
        }

        [SupportedOSPlatform("windows")]
        [SupportedOSPlatform("linux")]
        [SupportedOSPlatform("macos")]
        private void CheckForHttp3ConnectionInjection()
        {
            Debug.Assert(IsHttp3Supported());

            Debug.Assert(HasSyncObjLock);

            _http3RequestQueue.PruneCompletedRequestsFromHeadOfQueue(this);

            // Determine if we can and should add a new connection to the pool.
            int availableHttp3ConnectionCount = _availableHttp3Connections?.Count ?? 0;
            bool willInject = availableHttp3ConnectionCount == 0 &&                         // No available connections
                !_pendingHttp3Connection &&                                                 // Only allow one pending HTTP3 connection at a time
                _http3RequestQueue.Count > 0 &&                                             // There are requests left on the queue
                (_associatedHttp3ConnectionCount == 0 || EnableMultipleHttp3Connections) && // We allow multiple connections, or don't have a connection currently
                _http3RequestQueue.RequestsWithoutAConnectionAttempt > 0;                   // There are requests we haven't issued a connection attempt for

            if (NetEventSource.Log.IsEnabled())
            {
                Trace($"Available HTTP/3.0 connections: {availableHttp3ConnectionCount}, " +
                    $"Pending HTTP/3.0 connection: {_pendingHttp3Connection}, " +
                    $"Requests in the queue: {_http3RequestQueue.Count}, " +
                    $"Requests without a connection attempt: {_http3RequestQueue.RequestsWithoutAConnectionAttempt}, " +
                    $"Total associated HTTP/3.0 connections: {_associatedHttp3ConnectionCount}, " +
                    $"Will inject connection: {willInject}.");
            }

            if (willInject)
            {
                _associatedHttp3ConnectionCount++;
                _pendingHttp3Connection = true;

                RequestQueue<Http3Connection?>.QueueItem queueItem = _http3RequestQueue.PeekNextRequestForConnectionAttempt();
                _ = InjectNewHttp3ConnectionAsync(queueItem); // ignore returned task
            }
        }

        [SupportedOSPlatform("windows")]
        [SupportedOSPlatform("linux")]
        [SupportedOSPlatform("macos")]
        private async Task InjectNewHttp3ConnectionAsync(RequestQueue<Http3Connection?>.QueueItem queueItem)
        {
            Debug.Assert(IsHttp3Supported());

            if (NetEventSource.Log.IsEnabled()) Trace("Creating new HTTP/3 connection for pool.");

            // Queue the remainder of the work so that this method completes quickly
            // and escapes locks held by the caller.
            await Task.CompletedTask.ConfigureAwait(ConfigureAwaitOptions.ForceYielding);

            Http3Connection? connection = null;
            Exception? connectionException = null;
            HttpAuthority? authority = null;
            HttpConnectionWaiter<Http3Connection?> waiter = queueItem.Waiter;

            CancellationTokenSource cts = GetConnectTimeoutCancellationTokenSource(waiter);
            Activity? connectionSetupActivity = null;
            try
            {
                if (TryGetHttp3Authority(queueItem.Request, out authority, out Exception? reasonException))
                {
                    connectionSetupActivity = ConnectionSetupDistributedTracing.StartConnectionSetupActivity(isSecure: true, authority);
                    // If the authority was sent as an option through alt-svc then include alt-used header.
                    connection = new Http3Connection(this, authority, includeAltUsedHeader: _http3Authority == authority);
                    QuicConnection quicConnection = await ConnectHelper.ConnectQuicAsync(queueItem.Request, new DnsEndPoint(authority.IdnHost, authority.Port), _poolManager.Settings._pooledConnectionIdleTimeout, _sslOptionsHttp3!, connection.StreamCapacityCallback, cts.Token).ConfigureAwait(false);
                    if (quicConnection.NegotiatedApplicationProtocol != SslApplicationProtocol.Http3)
                    {
                        await quicConnection.DisposeAsync().ConfigureAwait(false);
                        throw new HttpRequestException(HttpRequestError.ConnectionError, "QUIC connected but no HTTP/3 indicated via ALPN.", null, RequestRetryType.RetryOnConnectionFailure);
                    }
                    if (connectionSetupActivity is not null) ConnectionSetupDistributedTracing.StopConnectionSetupActivity(connectionSetupActivity, null, quicConnection.RemoteEndPoint);
                    connection.InitQuicConnection(quicConnection, connectionSetupActivity);
                }
                else if (reasonException is not null)
                {
                    ThrowGetVersionException(queueItem.Request, 3, reasonException);
                }
            }
            catch (Exception e)
            {
                connectionException = e is OperationCanceledException oce && oce.CancellationToken == cts.Token && !waiter.CancelledByOriginatingRequestCompletion ?
                    CreateConnectTimeoutException(oce) :
                    e;

                // On success path connectionSetupActivity is stopped before calling InitQuicConnection().
                // This assertion makes sure that InitQuicConnection() does not throw unexpectedly.
                Debug.Assert(connectionSetupActivity?.IsStopped is not true);
                if (connectionSetupActivity is not null) ConnectionSetupDistributedTracing.StopConnectionSetupActivity(connectionSetupActivity, connectionException, null);

                // If the connection hasn't been initialized with QuicConnection, get rid of it.
                connection?.Dispose();
                connection = null;
            }
            finally
            {
                lock (waiter)
                {
                    waiter.ConnectionCancellationTokenSource = null;
                    cts.Dispose();
                }
            }

            if (connection is not null)
            {
                // Add the new connection to the pool.
                ReturnHttp3Connection(connection, isNewConnection: true, waiter);
            }
            else
            {
                // Block list authority only if the connection attempt was not cancelled.
                if (connectionException is not null && connectionException is not OperationCanceledException && authority is not null)
                {
                    // Disables HTTP/3 until server announces it can handle it via Alt-Svc.
                    BlocklistAuthority(authority, connectionException);
                }

                HandleHttp3ConnectionFailure(waiter, connectionException);
            }
        }

        [SupportedOSPlatform("windows")]
        [SupportedOSPlatform("linux")]
        [SupportedOSPlatform("macos")]
        private void HandleHttp3ConnectionFailure(HttpConnectionWaiter<Http3Connection?> requestWaiter, Exception? e)
        {
            Debug.Assert(IsHttp3Supported());

            if (NetEventSource.Log.IsEnabled()) Trace($"HTTP3 connection failed: {e}");

            // We don't care if this fails; that means the request was previously canceled or handled by a different connection.
            if (e is null)
            {
                requestWaiter.TrySetResult(null);
            }
            else
            {
                requestWaiter.TrySetException(e);
            }

            lock (SyncObj)
            {
                Debug.Assert(_associatedHttp3ConnectionCount > 0);
                Debug.Assert(_pendingHttp3Connection);

                _associatedHttp3ConnectionCount--;
                _pendingHttp3Connection = false;

                CheckForHttp3ConnectionInjection();
            }
        }

        [SupportedOSPlatform("windows")]
        [SupportedOSPlatform("linux")]
        [SupportedOSPlatform("macos")]
        private void ReturnHttp3Connection(Http3Connection connection, bool isNewConnection, HttpConnectionWaiter<Http3Connection?>? initialRequestWaiter = null)
        {
            Debug.Assert(IsHttp3Supported());

            if (NetEventSource.Log.IsEnabled()) connection.Trace($"{nameof(isNewConnection)}={isNewConnection}");

            Debug.Assert(!HasSyncObjLock);
            Debug.Assert(isNewConnection || initialRequestWaiter is null, "Shouldn't have a request unless the connection is new");

            if (!isNewConnection && CheckExpirationOnReturn(connection))
            {
                lock (SyncObj)
                {
                    Debug.Assert(_availableHttp3Connections is null || !_availableHttp3Connections.Contains(connection));
                    Debug.Assert(_associatedHttp3ConnectionCount > (_availableHttp3Connections?.Count ?? 0));
                    _associatedHttp3ConnectionCount--;
                }

                if (NetEventSource.Log.IsEnabled()) connection.Trace("Disposing HTTP3 connection return to pool. Connection lifetime expired.");
                connection.Dispose();
                return;
            }

            while (connection.TryReserveStream() || !EnableMultipleHttp3Connections)
            {
                // Loop in case we get a request that has already been canceled or handled by a different connection.
                while (true)
                {
                    HttpConnectionWaiter<Http3Connection?>? waiter = null;
                    bool added = false;
                    lock (SyncObj)
                    {
                        Debug.Assert(_availableHttp3Connections is null || !_availableHttp3Connections.Contains(connection), $"HTTP3 connection already in available list");
                        Debug.Assert(_associatedHttp3ConnectionCount > (_availableHttp3Connections?.Count ?? 0),
                            $"Expected _associatedHttp3ConnectionCount={_associatedHttp3ConnectionCount} > _availableHttp3Connections.Count={(_availableHttp3Connections?.Count ?? 0)}");

                        if (isNewConnection)
                        {
                            Debug.Assert(_pendingHttp3Connection);
                            _pendingHttp3Connection = false;
                            isNewConnection = false;
                        }

                        if (initialRequestWaiter is not null)
                        {
                            // Try to handle the request that we initiated the connection for first
                            waiter = initialRequestWaiter;
                            initialRequestWaiter = null;

                            // If this method found a request to service, that request must be removed from the queue if it was at the head to avoid rooting it forever.
                            // Normally, TryDequeueWaiter would handle the removal. TryDequeueSpecificWaiter matches this behavior for the initial request case.
                            // We don't care if this fails; that means the request was previously canceled, handled by a different connection, or not at the head of the queue.
                            _http3RequestQueue.TryDequeueSpecificWaiter(waiter);
                        }
                        else if (_http3RequestQueue.TryDequeueWaiter(this, out waiter))
                        {
                            Debug.Assert((_availableHttp3Connections?.Count ?? 0) == 0, $"With {(_availableHttp3Connections?.Count ?? 0)} available HTTP3 connections, we shouldn't have a waiter.");
                        }
                        else if (_disposed)
                        {
                            // The pool has been disposed. We will dispose this connection below outside the lock.
                            // We do this check after processing the request queue so that any queued requests will be handled by existing connections if possible.
                            _associatedHttp3ConnectionCount--;
                        }
                        else
                        {
                            // Add connection to the pool.
                            added = true;
                            _availableHttp3Connections ??= new List<Http3Connection>();
                            _availableHttp3Connections.Add(connection);
                        }
                    }

                    if (waiter is not null)
                    {
                        Debug.Assert(!added);

                        if (waiter.TrySignal(connection))
                        {
                            break;
                        }

                        // Loop and process the queue again
                    }
                    else
                    {
                        // TryReserveStream() always decrements the available stream counter when EnableMultipleHttp3Connections is false.
                        connection.ReleaseStream();

                        if (added)
                        {
                            if (NetEventSource.Log.IsEnabled()) connection.Trace("Put HTTP3 connection in pool.");
                            return;
                        }
                        else
                        {
                            Debug.Assert(_disposed);
                            if (NetEventSource.Log.IsEnabled()) connection.Trace("Disposing HTTP3 connection returned to pool. Pool was disposed.");
                            connection.Dispose();
                            return;
                        }
                    }
                }
            }

            // Since we only inject one connection at a time, we may want to inject another now.
            lock (SyncObj)
            {
                CheckForHttp3ConnectionInjection();
            }

            // We need to wait until the connection is usable again.
            DisableHttp3Connection(connection);
        }

        /// <summary>
        /// Disable usage of the specified connection because it cannot handle any more streams at the moment.
        /// We will register to be notified when it can handle more streams (or becomes permanently unusable).
        /// </summary>
        [SupportedOSPlatform("windows")]
        [SupportedOSPlatform("linux")]
        [SupportedOSPlatform("macos")]
        private void DisableHttp3Connection(Http3Connection connection)
        {
            Debug.Assert(IsHttp3Supported());

            if (NetEventSource.Log.IsEnabled()) connection.Trace("");

            _ = DisableHttp3ConnectionAsync(connection); // ignore returned task

            async Task DisableHttp3ConnectionAsync(Http3Connection connection)
            {
                bool usable = await connection.WaitForAvailableStreamsAsync().ConfigureAwait(ConfigureAwaitOptions.ForceYielding);

                if (NetEventSource.Log.IsEnabled()) connection.Trace($"{nameof(connection.WaitForAvailableStreamsAsync)} completed, {nameof(usable)}={usable}");

                if (usable)
                {
                    ReturnHttp3Connection(connection, isNewConnection: false);
                }
                else
                {
                    // Connection has shut down.
                    lock (SyncObj)
                    {
                        Debug.Assert(_availableHttp3Connections is null || !_availableHttp3Connections.Contains(connection));
                        Debug.Assert(_associatedHttp3ConnectionCount > 0);

                        _associatedHttp3ConnectionCount--;

                        CheckForHttp3ConnectionInjection();
                    }

                    if (NetEventSource.Log.IsEnabled()) connection.Trace("HTTP3 connection no longer usable");
                    connection.Dispose();
                }
            };
        }

        /// <summary>
        /// Called when an Http3Connection from this pool is no longer usable.
        /// </summary>
        [SupportedOSPlatform("windows")]
        [SupportedOSPlatform("linux")]
        [SupportedOSPlatform("macos")]
        public void InvalidateHttp3Connection(Http3Connection connection, bool dispose = true)
        {
            Debug.Assert(IsHttp3Supported());

            if (NetEventSource.Log.IsEnabled()) connection.Trace("");

            bool found = false;
            lock (SyncObj)
            {
                if (_availableHttp3Connections is not null)
                {
                    Debug.Assert(_associatedHttp3ConnectionCount >= _availableHttp3Connections.Count);

                    int index = _availableHttp3Connections.IndexOf(connection);
                    if (index != -1)
                    {
                        found = true;
                        _availableHttp3Connections.RemoveAt(index);
                        _associatedHttp3ConnectionCount--;
                    }
                }

                CheckForHttp3ConnectionInjection();
            }

            // If we found the connection in the available list, then dispose it now.
            // Otherwise, when we try to put it back in the pool, we will see it is shut down and dispose it (and adjust connection counts).
            if (found && dispose)
            {
                connection.Dispose();
            }
        }

        [SupportedOSPlatform("windows")]
        [SupportedOSPlatform("linux")]
        [SupportedOSPlatform("macos")]
        private static int ScavengeHttp3ConnectionList(List<Http3Connection> list, ref List<HttpConnectionBase>? toDispose, long nowTicks, TimeSpan pooledConnectionLifetime, TimeSpan pooledConnectionIdleTimeout)
        {
            Debug.Assert(IsHttp3Supported());

            int freeIndex = 0;
            while (freeIndex < list.Count && list[freeIndex].IsUsable(nowTicks, pooledConnectionLifetime, pooledConnectionIdleTimeout))
            {
                freeIndex++;
            }

            // If freeIndex == list.Count, nothing needs to be removed.
            // But if it's < list.Count, at least one connection needs to be purged.
            int removed = 0;
            if (freeIndex < list.Count)
            {
                // We know the connection at freeIndex is unusable, so dispose of it.
                toDispose ??= new List<HttpConnectionBase>();
                toDispose.Add(list[freeIndex]);

                // Find the first item after the one to be removed that should be kept.
                int current = freeIndex + 1;
                while (current < list.Count)
                {
                    // Look for the first item to be kept.  Along the way, any
                    // that shouldn't be kept are disposed of.
                    while (current < list.Count && !list[current].IsUsable(nowTicks, pooledConnectionLifetime, pooledConnectionIdleTimeout))
                    {
                        toDispose.Add(list[current]);
                        current++;
                    }

                    // If we found something to keep, copy it down to the known free slot.
                    if (current < list.Count)
                    {
                        // copy item to the free slot
                        list[freeIndex++] = list[current++];
                    }

                    // Keep going until there are no more good items.
                }

                // At this point, good connections have been moved below freeIndex, and garbage connections have
                // been added to the dispose list, so clear the end of the list past freeIndex.
                removed = list.Count - freeIndex;
                list.RemoveRange(freeIndex, removed);
            }

            return removed;
        }

        private bool TryGetHttp3Authority(HttpRequestMessage request, [NotNullWhen(true)] out HttpAuthority? authority, out Exception? reasonException)
        {
            authority = _http3Authority;

            // If H3 is explicitly requested, assume pre-negotiated H3.
            if (request.Version.Major >= 3 && request.VersionPolicy != HttpVersionPolicy.RequestVersionOrLower)
            {
                authority ??= _originAuthority;
            }

            if (authority is null)
            {
                reasonException = null;
                return false;
            }

            if (IsAltSvcBlocked(authority, out reasonException))
            {
                return false;
            }

            return true;
        }


        /// <summary>Check for the Alt-Svc header, to upgrade to HTTP/3.</summary>
        private void ProcessAltSvc(HttpResponseMessage response)
        {
            if (_altSvcEnabled && response.Headers.TryGetValues(KnownHeaders.AltSvc.Descriptor, out IEnumerable<string>? altSvcHeaderValues))
            {
                HandleAltSvc(altSvcHeaderValues, response.Headers.Age);
            }
        }

        /// <summary>
        /// Inspects a collection of Alt-Svc headers to find the first eligible upgrade path.
        /// </summary>
        /// <remarks>TODO: common case will likely be a single value. Optimize for that.</remarks>
        internal void HandleAltSvc(IEnumerable<string> altSvcHeaderValues, TimeSpan? responseAge)
        {
            HttpAuthority? nextAuthority = null;
            TimeSpan nextAuthorityMaxAge = default;
            bool nextAuthorityPersist = false;

            foreach (string altSvcHeaderValue in altSvcHeaderValues)
            {
                int parseIdx = 0;

                if (AltSvcHeaderParser.Parser.TryParseValue(altSvcHeaderValue, null, ref parseIdx, out object? parsedValue))
                {
                    Debug.Assert(parsedValue is not null);

                    var value = (AltSvcHeaderValue)parsedValue;

                    // 'clear' should be the only value present.
                    if (ReferenceEquals(AltSvcHeaderValue.Clear, value))
                    {
                        lock (SyncObj)
                        {
                            // Clear invalidates all Alt-Svc including the current response ones.
                            // https://httpwg.org/specs/rfc7838.html#alt-svc
                            ExpireAltSvcAuthority();
                            Debug.Assert(_authorityExpireTimer != null || _disposed);
                            _authorityExpireTimer?.Change(Timeout.Infinite, Timeout.Infinite);
                            return;
                        }
                    }

                    // Do not process the Alt-Svc header if we've already found a valid h3 authority before, but continue looking for potential "clear".
                    if (nextAuthority is not null || value.AlpnProtocolName != "h3")
                    {
                        continue;
                    }

                    var authority = new HttpAuthority(value.Host ?? _originAuthority.IdnHost, value.Port);
                    if (IsAltSvcBlocked(authority, out _))
                    {
                        // Skip authorities in our blocklist.
                        continue;
                    }

                    TimeSpan authorityMaxAge = value.MaxAge;

                    if (responseAge != null)
                    {
                        authorityMaxAge -= responseAge.GetValueOrDefault();
                    }

                    // It's already out of date, skip it.
                    if (authorityMaxAge <= TimeSpan.Zero)
                    {
                        continue;
                    }

                    // We found an h3 authority that is not blocked and has not aged out.
                    nextAuthority = authority;
                    nextAuthorityMaxAge = authorityMaxAge;
                    nextAuthorityPersist = value.Persist;
                }
            }

            // There's a race here in checking _http3Authority outside of the lock,
            // but there's really no bad behavior if _http3Authority changes in the mean time.
            if (nextAuthority != null && !nextAuthority.Equals(_http3Authority))
            {
                // Clamp the max age to 30 days... this is arbitrary but prevents passing a too-large TimeSpan to the Timer.
                if (nextAuthorityMaxAge.Ticks > (30 * TimeSpan.TicksPerDay))
                {
                    nextAuthorityMaxAge = TimeSpan.FromTicks(30 * TimeSpan.TicksPerDay);
                }

                lock (SyncObj)
                {
                    if (_disposed)
                    {
                        // avoid creating or touching _authorityExpireTimer after disposal
                        return;
                    }

                    if (_authorityExpireTimer == null)
                    {
                        var thisRef = new WeakReference<HttpConnectionPool>(this);

                        using (ExecutionContext.SuppressFlow())
                        {
                            _authorityExpireTimer = new Timer(static o =>
                            {
                                var wr = (WeakReference<HttpConnectionPool>)o!;
                                if (wr.TryGetTarget(out HttpConnectionPool? @this))
                                {
                                    lock (@this.SyncObj)
                                    {
                                        @this.ExpireAltSvcAuthority();
                                    }
                                }
                            }, thisRef, nextAuthorityMaxAge, Timeout.InfiniteTimeSpan);
                        }
                    }
                    else
                    {
                        _authorityExpireTimer.Change(nextAuthorityMaxAge, Timeout.InfiniteTimeSpan);
                    }

                    _http3Authority = nextAuthority;
                    _persistAuthority = nextAuthorityPersist;
                }

                if (!nextAuthorityPersist)
                {
#if !ILLUMOS && !SOLARIS
                    _poolManager.StartMonitoringNetworkChanges();
#endif
                }
            }
        }

        /// <summary>
        /// Expires the current Alt-Svc authority, resetting the connection back to origin.
        /// </summary>
        private void ExpireAltSvcAuthority()
        {
            Debug.Assert(HasSyncObjLock);

            // If we ever support prenegotiated HTTP/3, this should be set to origin, not nulled out.
            _http3Authority = null;
        }

        /// <summary>
        /// Checks whether the given <paramref name="authority"/> is on the currext Alt-Svc blocklist.
        /// If it is, then it places the cause in the <paramref name="reasonException"/>
        /// </summary>
        /// <seealso cref="BlocklistAuthority" />
        private bool IsAltSvcBlocked(HttpAuthority authority, out Exception? reasonException)
        {
            if (_altSvcBlocklist != null)
            {
                lock (_altSvcBlocklist)
                {
                    return _altSvcBlocklist.TryGetValue(authority, out reasonException);
                }
            }
            reasonException = null;
            return false;
        }

        /// <summary>
        /// Blocklists an authority and resets the current authority back to origin.
        /// If the number of blocklisted authorities exceeds <see cref="MaxAltSvcIgnoreListSize"/>,
        /// Alt-Svc will be disabled entirely for a period of time.
        /// </summary>
        /// <remarks>
        /// This is called when we get a "421 Misdirected Request" from an alternate authority.
        /// A future strategy would be to retry the individual request on an older protocol, we'd want to have
        /// some logic to blocklist after some number of failures to avoid doubling our request latency.
        ///
        /// For now, the spec states alternate authorities should be able to handle ALL requests, so this
        /// is treated as an exceptional error by immediately blocklisting the authority.
        /// </remarks>
        internal void BlocklistAuthority(HttpAuthority badAuthority, Exception? exception = null)
        {
            Debug.Assert(badAuthority != null);

            Dictionary<HttpAuthority, Exception?>? altSvcBlocklist = _altSvcBlocklist;

            if (altSvcBlocklist == null)
            {
                lock (SyncObj)
                {
                    if (_disposed)
                    {
                        // avoid creating _altSvcBlocklistTimerCancellation after disposal
                        return;
                    }

                    altSvcBlocklist = _altSvcBlocklist;
                    if (altSvcBlocklist == null)
                    {
                        altSvcBlocklist = new Dictionary<HttpAuthority, Exception?>();
                        _altSvcBlocklistTimerCancellation = new CancellationTokenSource();
                        _altSvcBlocklist = altSvcBlocklist;
                    }
                }
            }

            bool added, disabled = false;

            lock (altSvcBlocklist)
            {
                added = altSvcBlocklist.TryAdd(badAuthority, exception);

                if (added && altSvcBlocklist.Count >= MaxAltSvcIgnoreListSize && _altSvcEnabled)
                {
                    _altSvcEnabled = false;
                    disabled = true;
                }
            }

            CancellationToken altSvcBlocklistTimerCt;

            lock (SyncObj)
            {
                if (_disposed)
                {
                    // avoid touching _authorityExpireTimer and _altSvcBlocklistTimerCancellation after disposal
                    return;
                }

                if (_http3Authority == badAuthority)
                {
                    ExpireAltSvcAuthority();
                    Debug.Assert(_authorityExpireTimer != null);
                    _authorityExpireTimer.Change(Timeout.Infinite, Timeout.Infinite);
                }

                Debug.Assert(_altSvcBlocklistTimerCancellation != null);
                altSvcBlocklistTimerCt = _altSvcBlocklistTimerCancellation.Token;
            }

            if (added)
            {
                _ = Task.Delay(AltSvcBlocklistTimeoutInMilliseconds, altSvcBlocklistTimerCt)
                    .ContinueWith(t =>
                    {
                        lock (altSvcBlocklist)
                        {
                            altSvcBlocklist.Remove(badAuthority);
                        }
                    }, altSvcBlocklistTimerCt, TaskContinuationOptions.ExecuteSynchronously, TaskScheduler.Default);
            }

            if (disabled)
            {
                _ = Task.Delay(AltSvcBlocklistTimeoutInMilliseconds, altSvcBlocklistTimerCt)
                    .ContinueWith(t =>
                    {
                        _altSvcEnabled = true;
                    }, altSvcBlocklistTimerCt, TaskContinuationOptions.ExecuteSynchronously, TaskScheduler.Default);
            }
        }

        public void OnNetworkChanged()
        {
            lock (SyncObj)
            {
                if (_http3Authority != null && _persistAuthority == false)
                {
                    ExpireAltSvcAuthority();
                    Debug.Assert(_authorityExpireTimer != null || _disposed);
                    _authorityExpireTimer?.Change(Timeout.Infinite, Timeout.Infinite);
                }
            }
        }
    }
}<|MERGE_RESOLUTION|>--- conflicted
+++ resolved
@@ -87,14 +87,10 @@
                         ThrowGetVersionException(request, 3, reasonException);
                     }
 
-<<<<<<< HEAD
                     WaitForHttp3ConnectionActivity waitForConnectionActivity = new WaitForHttp3ConnectionActivity(Settings._metrics!, authority);
-=======
                     long queueStartingTimestamp = HttpTelemetry.Log.IsEnabled() || (GlobalHttpSettings.MetricsHandler.IsGloballyEnabled && Settings._metrics!.RequestsQueueDuration.Enabled)
                         ? Stopwatch.GetTimestamp()
                         : 0;
-                    Activity? waitForConnectionActivity = ConnectionSetupDistributedTracing.StartWaitForConnectionActivity(authority);
->>>>>>> 78016944
 
                     if (!TryGetPooledHttp3Connection(request, out Http3Connection? connection, out http3ConnectionWaiter, out bool streamAvailable))
                     {
