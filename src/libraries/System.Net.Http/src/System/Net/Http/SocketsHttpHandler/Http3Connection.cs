// Licensed to the .NET Foundation under one or more agreements.
// The .NET Foundation licenses this file to you under the MIT license.

using System.Collections.Generic;
using System.Diagnostics;
using System.Globalization;
using System.IO;
using System.Net.Http.Headers;
using System.Net.Http.Metrics;
using System.Net.Quic;
using System.Runtime.CompilerServices;
using System.Runtime.Versioning;
using System.Threading;
using System.Threading.Tasks;

namespace System.Net.Http
{
    [SupportedOSPlatform("linux")]
    [SupportedOSPlatform("macos")]
    [SupportedOSPlatform("windows")]
    internal sealed class Http3Connection : HttpConnectionBase
    {
        private readonly HttpAuthority _authority;
        private readonly byte[]? _altUsedEncodedHeader;
        private QuicConnection? _connection;
        private Task? _connectionClosedTask;

        // Keep a collection of requests around so we can process GOAWAY.
        private readonly Dictionary<QuicStream, Http3RequestStream> _activeRequests = new Dictionary<QuicStream, Http3RequestStream>();

        // Set when GOAWAY is being processed, when aborting, or when disposing.
        private long _firstRejectedStreamId = -1;

        // Our control stream.
        private QuicStream? _clientControl;
        private Task? _sendSettingsTask;

        // Server-advertised SETTINGS_MAX_FIELD_SECTION_SIZE
        // https://www.rfc-editor.org/rfc/rfc9114.html#section-7.2.4.1-2.2.1
        private uint _maxHeaderListSize = uint.MaxValue; // Defaults to infinite

        // Once the server's streams are received, these are set to true. Further receipt of these streams results in a connection error.
        private bool _haveServerControlStream;
        private bool _haveServerQpackDecodeStream;
        private bool _haveServerQpackEncodeStream;

        // A connection-level error will abort any future operations.
        private Exception? _abortException;

        public HttpAuthority Authority => _authority;
        public HttpConnectionPool Pool => _pool;
        public uint MaxHeaderListSize => _maxHeaderListSize;
        public byte[]? AltUsedEncodedHeaderBytes => _altUsedEncodedHeader;
        public Exception? AbortException => Volatile.Read(ref _abortException);
        private object SyncObj => _activeRequests;

        private int _availableRequestStreamsCount;
        private TaskCompletionSource<bool>? _availableStreamsWaiter;

        /// <summary>
        /// If true, we've received GOAWAY, are aborting due to a connection-level error, or are disposing due to pool limits.
        /// </summary>
        private bool ShuttingDown
        {
            get
            {
                Debug.Assert(Monitor.IsEntered(SyncObj));
                return _firstRejectedStreamId != -1;
            }
        }

        public Http3Connection(HttpConnectionPool pool, HttpAuthority authority, bool includeAltUsedHeader)
            : base(pool)
        {
            _authority = authority;

            if (includeAltUsedHeader)
            {
                bool altUsedDefaultPort = pool.Kind == HttpConnectionKind.Http && authority.Port == HttpConnectionPool.DefaultHttpPort || pool.Kind == HttpConnectionKind.Https && authority.Port == HttpConnectionPool.DefaultHttpsPort;
                string altUsedValue = altUsedDefaultPort ? authority.IdnHost : string.Create(CultureInfo.InvariantCulture, $"{authority.IdnHost}:{authority.Port}");
                _altUsedEncodedHeader = QPack.QPackEncoder.EncodeLiteralHeaderFieldWithoutNameReferenceToArray(KnownHeaders.AltUsed.Name, altUsedValue);
            }

            uint maxHeaderListSize = _pool._lastSeenHttp3MaxHeaderListSize;
            if (maxHeaderListSize > 0)
            {
                // Previous connections to the same host advertised a limit.
                // Use this as an initial value before we receive the SETTINGS frame.
                _maxHeaderListSize = maxHeaderListSize;
            }
        }

        public void InitQuicConnection(QuicConnection connection, Activity? connectionSetupActivity)
        {
            MarkConnectionAsEstablished(connectionSetupActivity: connectionSetupActivity, remoteEndPoint: connection.RemoteEndPoint);

            _connection = connection;

            // Avoid capturing the initial request's ExecutionContext for the entire lifetime of the new connection.
            using (ExecutionContext.SuppressFlow())
            {
                // Errors are observed via Abort().
                _sendSettingsTask = SendSettingsAsync();

                // This process is cleaned up when _connection is disposed, and errors are observed via Abort().
                _ = AcceptStreamsAsync();
            }
        }

        /// <summary>
        /// Starts shutting down the <see cref="Http3Connection"/>. Final cleanup will happen when there are no more active requests.
        /// </summary>
        public override void Dispose()
        {
            lock (SyncObj)
            {
                if (_firstRejectedStreamId == -1)
                {
                    _firstRejectedStreamId = long.MaxValue;
                    CheckForShutdown();
                }
            }
        }

        /// <summary>
        /// Called when shutting down, this checks for when shutdown is complete (no more active requests) and does actual disposal.
        /// </summary>
        /// <remarks>Requires <see cref="SyncObj"/> to be locked.</remarks>
        private void CheckForShutdown()
        {
            Debug.Assert(Monitor.IsEntered(SyncObj));
            Debug.Assert(ShuttingDown);

            if (_activeRequests.Count != 0)
            {
                return;
            }

            if (_connection != null)
            {
                // Close the QuicConnection in the background.

                _availableStreamsWaiter?.SetResult(false);
                _availableStreamsWaiter = null;

                _connectionClosedTask ??= _connection.CloseAsync((long)Http3ErrorCode.NoError).AsTask();

                QuicConnection connection = _connection;
                _connection = null;

                _ = _connectionClosedTask.ContinueWith(async closeTask =>
                {
                    if (closeTask.IsFaulted && NetEventSource.Log.IsEnabled())
                    {
                        Trace($"{nameof(QuicConnection)} failed to close: {closeTask.Exception!.InnerException}");
                    }

                    try
                    {
                        await connection.DisposeAsync().ConfigureAwait(false);
                    }
                    catch (Exception ex)
                    {
                        Trace($"{nameof(QuicConnection)} failed to dispose: {ex}");
                    }

                    if (_clientControl != null)
                    {
                        await _sendSettingsTask!.ConfigureAwait(false);
                        await _clientControl.DisposeAsync().ConfigureAwait(false);
                        _clientControl = null;
                    }

                }, CancellationToken.None, TaskContinuationOptions.ExecuteSynchronously, TaskScheduler.Default);

                MarkConnectionAsClosed();
            }
        }

        /// <summary>
        /// When EnableMultipleHttp3Connections is false: always reserve a stream, return a bool indicating if the stream is immediately available.
        /// When EnableMultipleHttp3Connections is true: reserve a stream only if it's available meaning that the return value also indicates whether it has been reserved.
        /// </summary>
        public bool TryReserveStream()
        {
            bool singleConnection = !_pool.Settings.EnableMultipleHttp3Connections;

            lock (SyncObj)
            {
                // For the single connection case, we allow the counter to go below zero.
                Debug.Assert(singleConnection || _availableRequestStreamsCount >= 0);

                if (NetEventSource.Log.IsEnabled()) Trace($"_availableRequestStreamsCount = {_availableRequestStreamsCount}");

                bool streamAvailable = _availableRequestStreamsCount > 0;

                // Do not let the counter to go below zero when EnableMultipleHttp3Connections is true.
                // This equivalent to an immediate ReleaseStream() for the case no stream is immediately available.
                if (singleConnection || _availableRequestStreamsCount > 0)
                {
                    --_availableRequestStreamsCount;
                }

                return streamAvailable;
            }
        }

        public void ReleaseStream()
        {
            lock (SyncObj)
            {
                Debug.Assert(!_pool.Settings.EnableMultipleHttp3Connections || _availableRequestStreamsCount >= 0);

                if (NetEventSource.Log.IsEnabled()) Trace($"_availableRequestStreamsCount = {_availableRequestStreamsCount}");
                ++_availableRequestStreamsCount;

                _availableStreamsWaiter?.SetResult(!ShuttingDown);
                _availableStreamsWaiter = null;
            }
        }

        public void StreamCapacityCallback(QuicConnection connection, QuicStreamCapacityChangedArgs args)
        {
            Debug.Assert(_connection is null || connection == _connection);

            lock (SyncObj)
            {
                Debug.Assert(_availableStreamsWaiter is null || _availableRequestStreamsCount >= 0);

                if (NetEventSource.Log.IsEnabled()) Trace($"_availableRequestStreamsCount = {_availableRequestStreamsCount} + bidirectionalStreamsCountIncrement = {args.BidirectionalIncrement}");

                // Since _availableStreamsWaiter is only used in the multi-connection case, when _availableRequestStreamsCount cannot go below zero,
                // we don't need to check the value of _availableRequestStreamsCount here.
                _availableRequestStreamsCount += args.BidirectionalIncrement;
                _availableStreamsWaiter?.SetResult(!ShuttingDown);
                _availableStreamsWaiter = null;
            }
        }

        public Task<bool> WaitForAvailableStreamsAsync()
        {
            // In the single connection case, _availableStreamsWaiter notifications do not guarantee that _availableRequestStreamsCount >= 0.
            Debug.Assert(_pool.Settings.EnableMultipleHttp3Connections, "Calling WaitForAvailableStreamsAsync() is invalid when EnableMultipleHttp3Connections is false.");

            lock (SyncObj)
            {
                Debug.Assert(_availableRequestStreamsCount >= 0);

                if (ShuttingDown)
                {
                    return Task.FromResult(false);
                }
                if (_availableRequestStreamsCount > 0)
                {
                    return Task.FromResult(true);
                }

                Debug.Assert(_availableStreamsWaiter is null);
                _availableStreamsWaiter = new TaskCompletionSource<bool>(TaskCreationOptions.RunContinuationsAsynchronously);
                return _availableStreamsWaiter.Task;
            }
        }

        public async Task<HttpResponseMessage> SendAsync(HttpRequestMessage request, WaitForHttp3ConnectionActivity waitForConnectionActivity, bool streamAvailable, CancellationToken cancellationToken)
        {
            // Allocate an active request
            QuicStream? quicStream = null;
            Http3RequestStream? requestStream = null;

            try
            {
                Exception? exception = null;
                try
                {
                    QuicConnection? conn = _connection;
                    if (conn != null)
                    {
                        // We found a connection in the pool, but it did not have available streams, OpenOutboundStreamAsync() is expected to wait.
                        if (!waitForConnectionActivity.Started && !streamAvailable)
                        {
                            waitForConnectionActivity.Start();
                        }

                        quicStream = await conn.OpenOutboundStreamAsync(QuicStreamType.Bidirectional, cancellationToken).ConfigureAwait(false);

                        requestStream = new Http3RequestStream(request, this, quicStream);
                        lock (SyncObj)
                        {
                            if (_activeRequests.Count == 0)
                            {
                                MarkConnectionAsNotIdle();
                            }
                            _activeRequests.Add(quicStream, requestStream);
                        }
                    }
                }
                // Swallow any exceptions caused by the connection being closed locally or even disposed due to a race.
                // Since quicStream will stay `null`, the code below will throw appropriate exception to retry the request.
                catch (ObjectDisposedException e)
                {
                    exception = e;
                }
                catch (QuicException e) when (e.QuicError != QuicError.OperationAborted)
                {
                    exception = e;
                }
                finally
                {
<<<<<<< HEAD
                    waitForConnectionActivity.Stop(request, Pool, exception);
=======
                    waitForConnectionActivity?.Stop();
                    if (queueStartingTimestamp != 0)
                    {
                        TimeSpan duration = Stopwatch.GetElapsedTime(queueStartingTimestamp);
                        if (GlobalHttpSettings.MetricsHandler.IsGloballyEnabled)
                        {
                            _pool.Settings._metrics!.RequestLeftQueue(request, Pool, duration, versionMajor: 3);
                        }

                        if (HttpTelemetry.Log.IsEnabled())
                        {
                            HttpTelemetry.Log.RequestLeftQueue(versionMajor: 3, duration);
                        }
                    }
>>>>>>> 78016944
                }

                if (quicStream == null)
                {
                    throw new HttpRequestException(HttpRequestError.Unknown, SR.net_http_request_aborted, null, RequestRetryType.RetryOnConnectionFailure);
                }

                requestStream!.StreamId = quicStream.Id;

                bool goAway;
                lock (SyncObj)
                {
                    goAway = _firstRejectedStreamId != -1 && requestStream.StreamId >= _firstRejectedStreamId;
                }

                if (goAway)
                {
                    throw new HttpRequestException(HttpRequestError.Unknown, SR.net_http_request_aborted, null, RequestRetryType.RetryOnConnectionFailure);
                }

                waitForConnectionActivity.AssertActivityNotRunning();
                if (ConnectionSetupActivity is not null) ConnectionSetupDistributedTracing.AddConnectionLinkToRequestActivity(ConnectionSetupActivity);
                if (NetEventSource.Log.IsEnabled()) Trace($"Sending request: {request}");

                Task<HttpResponseMessage> responseTask = requestStream.SendAsync(cancellationToken);

                // null out requestStream to avoid disposing in finally block. It is now in charge of disposing itself.
                requestStream = null;

                return await responseTask.ConfigureAwait(false);
            }
            catch (QuicException ex) when (ex.QuicError == QuicError.OperationAborted)
            {
                // This will happen if we aborted _connection somewhere and we have pending OpenOutboundStreamAsync call.
                // note that _abortException may be null if we closed the connection in response to a GOAWAY frame
                throw new HttpRequestException(HttpRequestError.Unknown, SR.net_http_client_execution_error, _abortException, RequestRetryType.RetryOnConnectionFailure);
            }
            finally
            {
                if (requestStream is not null)
                {
                    await requestStream.DisposeAsync().ConfigureAwait(false);
                }
            }
        }

        /// <summary>
        /// Aborts the connection with an error.
        /// </summary>
        /// <remarks>
        /// Used for e.g. I/O or connection-level frame parsing errors.
        /// </remarks>
        internal Exception Abort(Exception abortException)
        {
            // Only observe the first exception we get.
            Exception? firstException = Interlocked.CompareExchange(ref _abortException, abortException, null);

            if (firstException != null)
            {
                if (NetEventSource.Log.IsEnabled() && !ReferenceEquals(firstException, abortException))
                {
                    // Lost the race to set the field to another exception, so just trace this one.
                    Trace($"{nameof(abortException)}=={abortException}");
                }

                return firstException;
            }

            // Stop sending requests to this connection.
            // Do not dispose the connection when invalidating as the rest of this method does exactly that:
            //   set up _firstRejectedStreamId, close the connection with proper error code and CheckForShutdown.
            _pool.InvalidateHttp3Connection(this, dispose: false);

            long connectionResetErrorCode = (abortException as HttpProtocolException)?.ErrorCode ?? (long)Http3ErrorCode.InternalError;

            lock (SyncObj)
            {
                // Set _firstRejectedStreamId != -1 to make ShuttingDown = true.
                // It's possible GOAWAY is already being processed, in which case this would already be != -1.
                if (_firstRejectedStreamId == -1)
                {
                    _firstRejectedStreamId = long.MaxValue;
                }

                // Abort the connection. This will cause all of our streams to abort on their next I/O.
                if (_connection != null && _connectionClosedTask == null)
                {
                    _connectionClosedTask = _connection.CloseAsync((long)connectionResetErrorCode).AsTask();
                }

                CheckForShutdown();
            }

            return abortException;
        }

        private void OnServerGoAway(long firstRejectedStreamId)
        {
            if (NetEventSource.Log.IsEnabled())
            {
                Trace($"GOAWAY received. First rejected stream ID = {firstRejectedStreamId}");
            }

            // Stop sending requests to this connection.
            // Do not dispose the connection when invalidating as the rest of this method does exactly that:
            //   set up _firstRejectedStreamId to the stream id from GO_AWAY frame and CheckForShutdown.
            _pool.InvalidateHttp3Connection(this, dispose: false);

            var streamsToGoAway = new List<Http3RequestStream>();

            lock (SyncObj)
            {
                if (_firstRejectedStreamId != -1 && firstRejectedStreamId > _firstRejectedStreamId)
                {
                    // Server can send multiple GOAWAY frames.
                    // Spec says a server MUST NOT increase the stream ID in subsequent GOAWAYs,
                    // but doesn't specify what client should do if that is violated. Ignore for now.
                    if (NetEventSource.Log.IsEnabled())
                    {
                        Trace("HTTP/3 server sent GOAWAY with increasing stream ID. Retried requests may have been double-processed by server.");
                    }
                    return;
                }

                _firstRejectedStreamId = firstRejectedStreamId;

                foreach (KeyValuePair<QuicStream, Http3RequestStream> request in _activeRequests)
                {
                    if (request.Value.StreamId >= firstRejectedStreamId)
                    {
                        streamsToGoAway.Add(request.Value);
                    }
                }

                CheckForShutdown();
            }

            // GOAWAY each stream outside of the lock, so they can acquire the lock to remove themselves from _activeRequests.
            foreach (Http3RequestStream stream in streamsToGoAway)
            {
                stream.GoAway();
            }
        }

        public void RemoveStream(QuicStream stream)
        {
            lock (SyncObj)
            {
                if (_activeRequests.Remove(stream))
                {
                    if (ShuttingDown)
                    {
                        CheckForShutdown();
                    }

                    if (_activeRequests.Count == 0)
                    {
                        MarkConnectionAsIdle();
                    }
                }
            }
        }

        public override void Trace(string message, [CallerMemberName] string? memberName = null) =>
            Trace(0, _connection is not null ? $"{_connection} {message}" : message, memberName);

        internal void Trace(long streamId, string message, [CallerMemberName] string? memberName = null) =>
            NetEventSource.Log.HandlerMessage(
                _pool?.GetHashCode() ?? 0,    // pool ID
                GetHashCode(),                // connection ID
                (int)streamId,                // stream ID
                memberName,                   // method name
                message);                     // message

        private async Task SendSettingsAsync()
        {
            try
            {
                _clientControl = await _connection!.OpenOutboundStreamAsync(QuicStreamType.Unidirectional).ConfigureAwait(false);

                // Server MUST NOT abort our control stream, setup a continuation which will react accordingly
                _ = _clientControl.WritesClosed.ContinueWith(t =>
                {
                    if (t.Exception?.InnerException is QuicException ex && ex.QuicError == QuicError.StreamAborted)
                    {
                        Abort(HttpProtocolException.CreateHttp3ConnectionException(Http3ErrorCode.ClosedCriticalStream));
                    }
                }, CancellationToken.None, TaskContinuationOptions.ExecuteSynchronously, TaskScheduler.Current);

                await _clientControl.WriteAsync(_pool.Settings.Http3SettingsFrame, CancellationToken.None).ConfigureAwait(false);
            }
            catch (QuicException ex) when (ex.QuicError == QuicError.ConnectionAborted)
            {
                Debug.Assert(ex.ApplicationErrorCode.HasValue);
                Http3ErrorCode code = (Http3ErrorCode)ex.ApplicationErrorCode.Value;

                Abort(HttpProtocolException.CreateHttp3ConnectionException(code, SR.net_http_http3_connection_close));
            }
            catch (Exception ex)
            {
                Abort(ex);
            }
        }

        public static byte[] BuildSettingsFrame(HttpConnectionSettings settings)
        {
            Span<byte> buffer = stackalloc byte[4 + VariableLengthIntegerHelper.MaximumEncodedLength];

            int integerLength = VariableLengthIntegerHelper.WriteInteger(buffer.Slice(4), settings.MaxResponseHeadersByteLength);
            int payloadLength = 1 + integerLength; // includes the setting ID and the integer value.
            Debug.Assert(payloadLength <= VariableLengthIntegerHelper.OneByteLimit);

            buffer[0] = (byte)Http3StreamType.Control;
            buffer[1] = (byte)Http3FrameType.Settings;
            buffer[2] = (byte)payloadLength;
            buffer[3] = (byte)Http3SettingType.MaxHeaderListSize;

            return buffer.Slice(0, 4 + integerLength).ToArray();
        }

        /// <summary>
        /// Accepts unidirectional streams (control, QPack, ...) from the server.
        /// </summary>
        private async Task AcceptStreamsAsync()
        {
            try
            {
                while (true)
                {
                    ValueTask<QuicStream> streamTask;

                    lock (SyncObj)
                    {
                        if (ShuttingDown)
                        {
                            return;
                        }

                        // No cancellation token is needed here; we expect the operation to cancel itself when _connection is disposed.
                        streamTask = _connection!.AcceptInboundStreamAsync(CancellationToken.None);
                    }

                    QuicStream stream = await streamTask.ConfigureAwait(false);

                    // This process is cleaned up when _connection is disposed, and errors are observed via Abort().
                    _ = ProcessServerStreamAsync(stream);
                }
            }
            catch (QuicException ex) when (ex.QuicError == QuicError.OperationAborted)
            {
                // Shutdown initiated by us, no need to abort.
            }
            catch (QuicException ex) when (ex.QuicError == QuicError.ConnectionAborted)
            {
                Debug.Assert(ex.ApplicationErrorCode.HasValue);
                Http3ErrorCode code = (Http3ErrorCode)ex.ApplicationErrorCode.Value;

                Abort(HttpProtocolException.CreateHttp3ConnectionException(code, SR.net_http_http3_connection_close));
            }
            catch (Exception ex)
            {
                Abort(ex);
            }
        }

        /// <summary>
        /// Routes a stream to an appropriate stream-type-specific processor
        /// </summary>
        private async Task ProcessServerStreamAsync(QuicStream stream)
        {
            ArrayBuffer buffer = default;

            try
            {
                await using (stream.ConfigureAwait(false))
                {
                    if (stream.CanWrite)
                    {
                        // Server initiated bidirectional streams are either push streams or extensions, and we support neither.
                        throw HttpProtocolException.CreateHttp3ConnectionException(Http3ErrorCode.StreamCreationError);
                    }

                    buffer = new ArrayBuffer(initialSize: 32, usePool: true);

                    int bytesRead;

                    try
                    {
                        bytesRead = await stream.ReadAsync(buffer.AvailableMemory, CancellationToken.None).ConfigureAwait(false);
                    }
                    catch (QuicException ex) when (ex.QuicError == QuicError.StreamAborted)
                    {
                        // Treat identical to receiving 0. See below comment.
                        bytesRead = 0;
                    }

                    if (bytesRead == 0)
                    {
                        // https://www.rfc-editor.org/rfc/rfc9114.html#name-unidirectional-streams
                        // A sender can close or reset a unidirectional stream unless otherwise specified. A receiver MUST
                        // tolerate unidirectional streams being closed or reset prior to the reception of the unidirectional
                        // stream header.
                        return;
                    }

                    buffer.Commit(bytesRead);

                    // Stream type is a variable-length integer, but we only check the first byte. There is no known type requiring more than 1 byte.
                    switch (buffer.ActiveSpan[0])
                    {
                        case (byte)Http3StreamType.Control:
                            if (Interlocked.Exchange(ref _haveServerControlStream, true))
                            {
                                // A second control stream has been received.
                                throw HttpProtocolException.CreateHttp3ConnectionException(Http3ErrorCode.StreamCreationError);
                            }

                            // Discard the stream type header.
                            buffer.Discard(1);

                            // Ownership of buffer is transferred to ProcessServerControlStreamAsync.
                            ArrayBuffer bufferCopy = buffer;
                            buffer = default;

                            await ProcessServerControlStreamAsync(stream, bufferCopy).ConfigureAwait(false);
                            return;
                        case (byte)Http3StreamType.QPackDecoder:
                            if (Interlocked.Exchange(ref _haveServerQpackDecodeStream, true))
                            {
                                // A second QPack decode stream has been received.
                                throw HttpProtocolException.CreateHttp3ConnectionException(Http3ErrorCode.StreamCreationError);
                            }

                            // The stream must not be closed, but we aren't using QPACK right now -- ignore.
                            buffer.Dispose();
                            await stream.CopyToAsync(Stream.Null).ConfigureAwait(false);
                            return;
                        case (byte)Http3StreamType.QPackEncoder:
                            if (Interlocked.Exchange(ref _haveServerQpackEncodeStream, true))
                            {
                                // A second QPack encode stream has been received.
                                throw HttpProtocolException.CreateHttp3ConnectionException(Http3ErrorCode.StreamCreationError);
                            }

                            // We haven't enabled QPack in our SETTINGS frame, so we shouldn't receive any meaningful data here.
                            // However, the standard says the stream must not be closed for the lifetime of the connection. Just ignore any data.
                            buffer.Dispose();
                            await stream.CopyToAsync(Stream.Null).ConfigureAwait(false);
                            return;
                        case (byte)Http3StreamType.Push:
                            // We don't support push streams.
                            // Because no maximum push stream ID was negotiated via a MAX_PUSH_ID frame, server should not have sent this. Abort the connection with H3_ID_ERROR.
                            throw HttpProtocolException.CreateHttp3ConnectionException(Http3ErrorCode.IdError);
                        default:
                            // Unknown stream type. Per spec, these must be ignored and aborted but not be considered a connection-level error.

                            if (NetEventSource.Log.IsEnabled())
                            {
                                // Read the rest of the integer, which might be more than 1 byte, so we can log it.

                                long unknownStreamType;
                                while (!VariableLengthIntegerHelper.TryRead(buffer.ActiveSpan, out unknownStreamType, out _))
                                {
                                    buffer.EnsureAvailableSpace(VariableLengthIntegerHelper.MaximumEncodedLength);
                                    bytesRead = await stream.ReadAsync(buffer.AvailableMemory, CancellationToken.None).ConfigureAwait(false);

                                    if (bytesRead == 0)
                                    {
                                        unknownStreamType = -1;
                                        break;
                                    }

                                    buffer.Commit(bytesRead);
                                }

                                NetEventSource.Info(this, $"Ignoring server-initiated stream of unknown type {unknownStreamType}.");
                            }

                            stream.Abort(QuicAbortDirection.Read, (long)Http3ErrorCode.StreamCreationError);
                            return;
                    }
                }
            }
            catch (QuicException ex) when (ex.QuicError == QuicError.OperationAborted)
            {
                // ignore the exception, we have already closed the connection
            }
            catch (QuicException ex) when (ex.QuicError == QuicError.ConnectionAborted)
            {
                Debug.Assert(ex.ApplicationErrorCode.HasValue);
                Http3ErrorCode code = (Http3ErrorCode)ex.ApplicationErrorCode.Value;

                Abort(HttpProtocolException.CreateHttp3ConnectionException(code, SR.net_http_http3_connection_close));
            }
            catch (Exception ex)
            {
                Abort(ex);
            }
            finally
            {
                buffer.Dispose();
            }
        }

        /// <summary>
        /// Reads the server's control stream.
        /// </summary>
        private async Task ProcessServerControlStreamAsync(QuicStream stream, ArrayBuffer buffer)
        {
            try
            {
                using (buffer)
                {
                    // Read the first frame of the control stream. Per spec:
                    // A SETTINGS frame MUST be sent as the first frame of each control stream.

                    (Http3FrameType? frameType, long payloadLength) = await ReadFrameEnvelopeAsync().ConfigureAwait(false);

                    if (frameType == null)
                    {
                        // Connection closed prematurely, expected SETTINGS frame.
                        throw HttpProtocolException.CreateHttp3ConnectionException(Http3ErrorCode.ClosedCriticalStream);
                    }

                    if (frameType != Http3FrameType.Settings)
                    {
                        throw HttpProtocolException.CreateHttp3ConnectionException(Http3ErrorCode.MissingSettings);
                    }

                    await ProcessSettingsFrameAsync(payloadLength).ConfigureAwait(false);

                    // Read subsequent frames.

                    while (true)
                    {
                        (frameType, payloadLength) = await ReadFrameEnvelopeAsync().ConfigureAwait(false);

                        switch (frameType)
                        {
                            case Http3FrameType.GoAway:
                                await ProcessGoAwayFrameAsync(payloadLength).ConfigureAwait(false);
                                break;
                            case Http3FrameType.Settings:
                                // If an endpoint receives a second SETTINGS frame on the control stream, the endpoint MUST respond with a connection error of type H3_FRAME_UNEXPECTED.
                                throw HttpProtocolException.CreateHttp3ConnectionException(Http3ErrorCode.UnexpectedFrame);
                            case Http3FrameType.Headers: // Servers should not send these frames to a control stream.
                            case Http3FrameType.Data:
                            case Http3FrameType.MaxPushId:
                            case Http3FrameType.ReservedHttp2Priority: // These frames are explicitly reserved and must never be sent.
                            case Http3FrameType.ReservedHttp2Ping:
                            case Http3FrameType.ReservedHttp2WindowUpdate:
                            case Http3FrameType.ReservedHttp2Continuation:
                                if (NetEventSource.Log.IsEnabled())
                                {
                                    Trace($"Received reserved frame: {frameType}");
                                }
                                throw HttpProtocolException.CreateHttp3ConnectionException(Http3ErrorCode.UnexpectedFrame);
                            case Http3FrameType.PushPromise:
                            case Http3FrameType.CancelPush:
                                // Because we haven't sent any MAX_PUSH_ID frame, it is invalid to receive any push-related frames as they will all reference a too-large ID.
                                throw HttpProtocolException.CreateHttp3ConnectionException(Http3ErrorCode.IdError);
                            case null:
                                // End of stream reached. If we're shutting down, stop looping. Otherwise, this is an error (this stream should not be closed for life of connection).
                                bool shuttingDown;
                                lock (SyncObj)
                                {
                                    shuttingDown = ShuttingDown;
                                }
                                if (!shuttingDown)
                                {
                                    if (NetEventSource.Log.IsEnabled())
                                    {
                                        Trace($"Control stream closed by the server.");
                                    }
                                    throw HttpProtocolException.CreateHttp3ConnectionException(Http3ErrorCode.ClosedCriticalStream);
                                }
                                return;
                            default:
                                await SkipUnknownPayloadAsync(payloadLength).ConfigureAwait(false);
                                break;
                        }
                    }
                }
            }
            catch (QuicException ex) when (ex.QuicError == QuicError.StreamAborted)
            {
                // Peers MUST NOT close the control stream
                throw HttpProtocolException.CreateHttp3ConnectionException(Http3ErrorCode.ClosedCriticalStream);
            }

            async ValueTask<(Http3FrameType? frameType, long payloadLength)> ReadFrameEnvelopeAsync()
            {
                long frameType, payloadLength;
                int bytesRead;

                while (!Http3Frame.TryReadIntegerPair(buffer.ActiveSpan, out frameType, out payloadLength, out bytesRead))
                {
                    buffer.EnsureAvailableSpace(VariableLengthIntegerHelper.MaximumEncodedLength * 2);
                    bytesRead = await stream.ReadAsync(buffer.AvailableMemory, CancellationToken.None).ConfigureAwait(false);

                    if (bytesRead != 0)
                    {
                        buffer.Commit(bytesRead);
                    }
                    else if (buffer.ActiveLength == 0)
                    {
                        // End of stream.
                        return (null, 0);
                    }
                    else
                    {
                        // Our buffer has partial frame data in it but not enough to complete the read: bail out.
                        throw HttpProtocolException.CreateHttp3ConnectionException(Http3ErrorCode.FrameError);
                    }
                }

                buffer.Discard(bytesRead);

                return ((Http3FrameType)frameType, payloadLength);
            }

            async ValueTask ProcessSettingsFrameAsync(long settingsPayloadLength)
            {
                while (settingsPayloadLength != 0)
                {
                    long settingId, settingValue;
                    int bytesRead;

                    while (!Http3Frame.TryReadIntegerPair(buffer.ActiveSpan, out settingId, out settingValue, out bytesRead))
                    {
                        buffer.EnsureAvailableSpace(VariableLengthIntegerHelper.MaximumEncodedLength * 2);
                        bytesRead = await stream.ReadAsync(buffer.AvailableMemory, CancellationToken.None).ConfigureAwait(false);

                        if (bytesRead != 0)
                        {
                            buffer.Commit(bytesRead);
                        }
                        else
                        {
                            // Our buffer has partial frame data in it but not enough to complete the read: bail out.
                            throw HttpProtocolException.CreateHttp3ConnectionException(Http3ErrorCode.FrameError);
                        }
                    }

                    settingsPayloadLength -= bytesRead;

                    if (settingsPayloadLength < 0)
                    {
                        // An integer was encoded past the payload length.
                        // A frame payload that contains additional bytes after the identified fields or a frame payload that terminates before the end of the identified fields MUST be treated as a connection error of type H3_FRAME_ERROR.
                        throw HttpProtocolException.CreateHttp3ConnectionException(Http3ErrorCode.FrameError);
                    }

                    buffer.Discard(bytesRead);

                    if (NetEventSource.Log.IsEnabled()) Trace($"Applying setting {(Http3SettingType)settingId}={settingValue}");

                    switch ((Http3SettingType)settingId)
                    {
                        case Http3SettingType.MaxHeaderListSize:
                            _maxHeaderListSize = (uint)Math.Min((ulong)settingValue, uint.MaxValue);
                            _pool._lastSeenHttp3MaxHeaderListSize = _maxHeaderListSize;
                            break;
                        case Http3SettingType.ReservedHttp2EnablePush:
                        case Http3SettingType.ReservedHttp2MaxConcurrentStreams:
                        case Http3SettingType.ReservedHttp2InitialWindowSize:
                        case Http3SettingType.ReservedHttp2MaxFrameSize:
                            // Per https://tools.ietf.org/html/draft-ietf-quic-http-31#section-7.2.4.1
                            // these settings IDs are reserved and must never be sent.
                            throw HttpProtocolException.CreateHttp3ConnectionException(Http3ErrorCode.SettingsError);
                    }
                }
            }

            async ValueTask ProcessGoAwayFrameAsync(long goawayPayloadLength)
            {
                long firstRejectedStreamId;
                int bytesRead;

                while (!VariableLengthIntegerHelper.TryRead(buffer.ActiveSpan, out firstRejectedStreamId, out bytesRead))
                {
                    buffer.EnsureAvailableSpace(VariableLengthIntegerHelper.MaximumEncodedLength);
                    bytesRead = await stream.ReadAsync(buffer.AvailableMemory, CancellationToken.None).ConfigureAwait(false);

                    if (bytesRead != 0)
                    {
                        buffer.Commit(bytesRead);
                    }
                    else
                    {
                        // Our buffer has partial frame data in it but not enough to complete the read: bail out.
                        throw HttpProtocolException.CreateHttp3ConnectionException(Http3ErrorCode.FrameError);
                    }
                }

                buffer.Discard(bytesRead);
                if (bytesRead != goawayPayloadLength)
                {
                    // Frame contains unknown extra data after the integer.
                    throw HttpProtocolException.CreateHttp3ConnectionException(Http3ErrorCode.FrameError);
                }

                OnServerGoAway(firstRejectedStreamId);
            }

            async ValueTask SkipUnknownPayloadAsync(long payloadLength)
            {
                while (payloadLength != 0)
                {
                    if (buffer.ActiveLength == 0)
                    {
                        int bytesRead = await stream.ReadAsync(buffer.AvailableMemory, CancellationToken.None).ConfigureAwait(false);

                        if (bytesRead != 0)
                        {
                            buffer.Commit(bytesRead);
                        }
                        else
                        {
                            // Our buffer has partial frame data in it but not enough to complete the read: bail out.
                            throw HttpProtocolException.CreateHttp3ConnectionException(Http3ErrorCode.FrameError);
                        }
                    }

                    long readLength = Math.Min(payloadLength, buffer.ActiveLength);
                    buffer.Discard((int)readLength);
                    payloadLength -= readLength;
                }
            }
        }
    }

    /// <summary>
    /// Tracks telemetry signals associated with the time period an HTTP/3 request spends waiting for a usable HTTP/3 connection:
    /// the wait_for_connection Activity, the RequestLeftQueue EventSource event and the http.client.request.time_in_queue metric.
    /// </summary>
    internal struct WaitForHttp3ConnectionActivity
    {
        private readonly SocketsHttpHandlerMetrics _metrics;
        private readonly HttpAuthority _authority;
        private Activity? _activity;
        private long _startTimestamp;

        public WaitForHttp3ConnectionActivity(SocketsHttpHandlerMetrics metrics, HttpAuthority authority)
        {
            _metrics = metrics;
            _authority = authority;
        }

        public bool Started { get; private set; }

        public void Start()
        {
            Debug.Assert(!Started);
            _startTimestamp = HttpTelemetry.Log.IsEnabled() || _metrics!.RequestsQueueDuration.Enabled ? Stopwatch.GetTimestamp() : 0;
            _activity = ConnectionSetupDistributedTracing.StartWaitForConnectionActivity(_authority);
            Started = true;
        }

        public void Stop(HttpRequestMessage request, HttpConnectionPool pool, Exception? exception)
        {
            if (exception is not null)
            {
                ConnectionSetupDistributedTracing.ReportError(_activity, exception);
            }

            _activity?.Stop();

            if (_startTimestamp != 0)
            {
                TimeSpan duration = Stopwatch.GetElapsedTime(_startTimestamp);
                _metrics!.RequestLeftQueue(request, pool, duration, versionMajor: 3);
                if (HttpTelemetry.Log.IsEnabled())
                {
                    HttpTelemetry.Log.RequestLeftQueue(3, duration);
                }
            }
        }

        public void AssertActivityNotRunning()
        {
            Debug.Assert(_activity?.IsStopped != false);
        }
    }
}<|MERGE_RESOLUTION|>--- conflicted
+++ resolved
@@ -306,9 +306,7 @@
                 }
                 finally
                 {
-<<<<<<< HEAD
                     waitForConnectionActivity.Stop(request, Pool, exception);
-=======
                     waitForConnectionActivity?.Stop();
                     if (queueStartingTimestamp != 0)
                     {
@@ -323,7 +321,6 @@
                             HttpTelemetry.Log.RequestLeftQueue(versionMajor: 3, duration);
                         }
                     }
->>>>>>> 78016944
                 }
 
                 if (quicStream == null)
