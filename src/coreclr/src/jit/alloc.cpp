--- conflicted
+++ resolved
@@ -27,7 +27,8 @@
     // directly to the OS. This allows taking advantage of pageheap and other gflag
     // knobs for ensuring that we do not have buffer overruns in the JIT.
 
-    return JitConfig.JitDirectAlloc() != 0;
+    static ConfigDWORD s_jitDirectAlloc;
+    return s_jitDirectAlloc.val(CLRConfig::INTERNAL_JitDirectAlloc) != 0;
 #else // defined(DEBUG)
     return false;
 #endif // !defined(DEBUG)
@@ -63,17 +64,10 @@
 
     m_memoryManager = memoryManager;
 
-<<<<<<< HEAD
-#ifdef DEBUG
-    static ConfigDWORD fShouldInjectFault;
-    nraShouldInjectFault = fShouldInjectFault.val(CLRConfig::INTERNAL_InjectFault) != 0;
-#endif    
-=======
     m_firstPage = nullptr;
     m_lastPage = nullptr;
     m_nextFreeByte = nullptr;
     m_lastFreeByte = nullptr;
->>>>>>> 0f14173b
 
     bool result = true;
     if (shouldPreallocate)
@@ -346,7 +340,8 @@
     // Ensure that we always allocate in pointer sized increments.
     size = (size_t)roundUp(size, sizeof(size_t));
 
-    if (JitConfig.ShouldInjectFault() != 0)
+    static ConfigDWORD s_shouldInjectFault;
+    if (s_shouldInjectFault.val(CLRConfig::INTERNAL_InjectFault) != 0)
     {
         // Force the underlying memory allocator (either the OS or the CLR hoster) 
         // to allocate the memory. Any fault injection will kick in.
